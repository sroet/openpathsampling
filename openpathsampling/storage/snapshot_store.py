--- conflicted
+++ resolved
@@ -130,11 +130,7 @@
         """
         super(AbstractSnapshotStore, self)._init()
 
-<<<<<<< HEAD
         self.init_variable('momentum_reversed', 'bool')
-=======
-        self.create_variable('momentum_reversed', 'bool', chunksizes=(1,))
->>>>>>> d7c21f36
 
     def all(self):
         return Trajectory([LoaderProxy(self, idx) for idx in range(len(self))])
@@ -198,12 +194,12 @@
         self.storage.create_store('configurations', ConfigurationStore())
         self.storage.create_store('momenta', MomentumStore())
 
-        self.create_variable('configuration', 'lazyobj.configurations',
+        self.init_variable('configuration', 'lazyobj.configurations',
                            description="the snapshot index (0..n_configuration-1) of snapshot '{idx}'.",
                            chunksizes=(1,)
                            )
 
-        self.create_variable('momentum', 'lazyobj.momenta',
+        self.init_variable('momentum', 'lazyobj.momenta',
                            description="the snapshot index (0..n_momentum-1) 'frame' of snapshot '{idx}'.",
                            chunksizes=(1,)
                            )
@@ -297,14 +293,14 @@
         n_atoms = self.storage.n_atoms
         n_spatial = self.storage.n_spatial
 
-        self.create_variable('coordinates', 'numpy.float32',
+        self.init_variable('coordinates', 'numpy.float32',
                            dimensions=('atom', 'spatial'),
                            description="coordinate of atom '{ix[1]}' in dimension " +
                                        "'{ix[2]}' of configuration '{ix[0]}'.",
                            chunksizes=(1, n_atoms, n_spatial)
                            )
 
-        self.create_variable('velocities', 'numpy.float32',
+        self.init_variable('velocities', 'numpy.float32',
                            dimensions=('atom', 'spatial'),
                            description="the velocity of atom 'atom' in dimension " +
                                        "'coordinate' of momentum 'momentum'.",
