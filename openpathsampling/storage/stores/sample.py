--- conflicted
+++ resolved
@@ -6,13 +6,8 @@
     def __init__(self):
         super(SampleStore, self).__init__(
             Sample,
-<<<<<<< HEAD
             ['replica', 'trajectory', 'ensemble', 'bias',
-             'details', 'parent', 'mover']
-=======
-            ['trajectory', 'ensemble', 'replica', 'parent',
-             'bias', 'mover']
->>>>>>> dc1a1cdf
+             'parent', 'mover']
         )
 
     def by_ensemble(self, ensemble):
