--- conflicted
+++ resolved
@@ -71,7 +71,6 @@
 
         # normal objects
 
-<<<<<<< HEAD
         self.pathmovers = paths.storage.ObjectStore(storage, paths.PathMover, is_named=True)
         self.movedetails = paths.storage.ObjectStore(storage, paths.MoveDetails, is_named=False)
         self.shootingpoints = paths.storage.ObjectStore(storage, paths.ShootingPoint, is_named=False)
@@ -88,22 +87,6 @@
         self.transitions = paths.storage.ObjectStore(storage,
                                                     paths.TISTransition,
                                                     is_named=True)
-=======
-        self.pathmover = paths.storage.ObjectStore(storage, paths.PathMover, has_uid=True)
-        self.movedetails = paths.storage.ObjectStore(storage, paths.MoveDetails, has_uid=False)
-        self.shootingpoint = paths.storage.ObjectStore(storage, paths.ShootingPoint, has_uid=False)
-        self.shootingpointselector = paths.storage.ObjectStore(storage, paths.ShootingPointSelector, has_uid=False)
-        self.engine = paths.storage.ObjectStore(storage, paths.DynamicsEngine, has_uid=True)
-        self.pathsimulator = paths.storage.ObjectStore(storage, paths.PathSimulator, has_uid=True)
-
-        # nestable objects
-
-        self.volume = paths.storage.ObjectStore(storage, paths.Volume, has_uid=True, nestable=True)
-        self.ensemble = paths.storage.ObjectStore(storage, paths.Ensemble, has_uid=True, nestable=True)
-        self.movepath = paths.storage.ObjectStore(storage, paths.MovePath, has_uid=False, nestable=True)
-
-        self.transition = paths.storage.ObjectStore(storage, paths.Transition, has_uid=True)
->>>>>>> 07af8073
 
         self.query = paths.storage.QueryStore(storage)
 
