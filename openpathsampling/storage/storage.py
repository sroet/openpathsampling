--- conflicted
+++ resolved
@@ -140,55 +140,6 @@
             the simtk.unit.Unit to be used. If not None overrides the
             standard units used
         """
-<<<<<<< HEAD
-
-        self._template = template
-        super(Storage, self).__init__(filename, mode, units=units)
-
-    def _register_storages(self):
-        """
-        Register all Stores used in the OpenPathSampling Storage
-
-        """
-
-        # objects with special storages
-
-        self.add('trajectories', paths.storage.TrajectoryStore())
-        self.add('snapshots', paths.storage.SnapshotStore())
-        self.add('configurations', paths.storage.ConfigurationStore())
-        self.add('momenta', paths.storage.MomentumStore())
-        self.add('samples', paths.storage.SampleStore())
-        self.add('samplesets', paths.storage.SampleSetStore())
-        self.add('pathmovechanges', paths.storage.PathMoveChangeStore())
-        self.add('steps', paths.storage.MCStepStore())
-
-        self.add('cvs', paths.storage.ObjectDictStore(paths.CollectiveVariable, paths.Snapshot))
-        self.collectivevariables = self.cvs
-
-        # normal objects
-
-        self.add('details', paths.storage.ObjectStore(paths.Details, has_name=False))
-        self.add('topologies', paths.storage.ObjectStore(paths.Topology, has_name=True))
-        self.add('pathmovers', paths.storage.ObjectStore(paths.PathMover, has_name=True))
-        self.add('shootingpoints',
-                 paths.storage.ObjectStore(paths.ShootingPoint, has_name=False))
-        self.add('shootingpointselectors',
-                 paths.storage.ObjectStore(paths.ShootingPointSelector, has_name=True))
-        self.add('engines', paths.storage.ObjectStore(paths.DynamicsEngine, has_name=True))
-        self.add('pathsimulators',
-                 paths.storage.ObjectStore(paths.PathSimulator, has_name=True))
-        self.add('transitions', paths.storage.ObjectStore(paths.Transition, has_name=True))
-        self.add('networks',
-                 paths.storage.ObjectStore(paths.TransitionNetwork, has_name=True))
-
-        # nestable objects
-
-        self.add('volumes',
-                 paths.storage.ObjectStore(paths.Volume, nestable=True, has_name=True))
-        self.add('ensembles',
-                 paths.storage.ObjectStore(paths.Ensemble, nestable=True, has_name=True))
-
-=======
 
         self._template = template
         super(Storage, self).__init__(filename, mode, units=units)
@@ -237,7 +188,6 @@
                  paths.storage.ObjectStore(paths.Volume, nestable=True, has_name=True))
         self.add('ensembles',
                  paths.storage.ObjectStore(paths.Ensemble, nestable=True, has_name=True))
->>>>>>> 17c880a3
         # special stores
         # self.add('names', paths.storage.NameStore())
 
@@ -265,7 +215,6 @@
         # update the units for dimensions from the template
         self.dimension_units.update(paths.tools.units_from_snapshot(template))
         self._init_storages()
-<<<<<<< HEAD
 
         # TODO: Might not need to save topology
 
@@ -280,22 +229,6 @@
         self.createVariable('template_idx', 'i4', 'scalar')
         self.variables['template_idx'][:] = self.snapshots.index[template]
 
-=======
-
-        # TODO: Might not need to save topology
-
-        logger.info("Saving topology")
-        self.topologies.save(self.topology)
-
-        logger.info("Create initial template snapshot")
-
-        # Save the initial configuration
-        self.snapshots.save(template)
-
-        self.createVariable('template_idx', 'i4', 'scalar')
-        self.variables['template_idx'][:] = self.snapshots.index[template]
-
->>>>>>> 17c880a3
     def _restore(self):
 
         self.set_caching_mode('default')
@@ -558,9 +491,5 @@
         storage.ensembles.cache_all()
         storage.pathmovers.cache_all()
         storage.pathmovechanges.cache_all()
-<<<<<<< HEAD
         storage.steps.cache_all()
-=======
-        storage.steps.cache_all()
-#        storage.trajectories.cache_all()
->>>>>>> 17c880a3
+#        storage.trajectories.cache_all()