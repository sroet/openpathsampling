--- conflicted
+++ resolved
@@ -5,10 +5,6 @@
 
 from openpathsampling.base import StorableNamedObject
 
-<<<<<<< HEAD
-
-=======
->>>>>>> e24a8009
 logger = logging.getLogger(__name__)
 init_log = logging.getLogger('openpathsampling.initialization')
 
@@ -26,12 +22,7 @@
 #############################################################################
 
 class ShootingPoint(StorableNamedObject):
-<<<<<<< HEAD
-
-    def __init__(self, selector, trajectory, index, f = None, sum_bias = None):
-=======
     def __init__(self, selector, trajectory, index, f=None, sum_bias=None):
->>>>>>> e24a8009
         '''
         Constructs a ShootingPoint object.
         
@@ -105,10 +96,7 @@
             'sum_bias': self._sum_bias
         }
 
-<<<<<<< HEAD
-=======
-
->>>>>>> e24a8009
+
 class ShootingPointSelector(StorableNamedObject):
     def __init__(self):
         super(ShootingPointSelector, self).__init__()
