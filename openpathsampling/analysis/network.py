--- conflicted
+++ resolved
@@ -312,7 +312,6 @@
 class MISTISNetwork(TISNetwork):
     def __init__(self, transitions):
         super(MISTISNetwork, self).__init__()
-<<<<<<< HEAD
         self.transitions = transitions
 
         if not hasattr(self, 'movers'):
@@ -385,8 +384,6 @@
             ))
 
 
-=======
->>>>>>> 80167ebb
 
 
     def default_movers(self):
