--- conflicted
+++ resolved
@@ -650,7 +650,7 @@
     def movers(self, vals):
         self._movers = vals
 
-<<<<<<< HEAD
+
 class SRTISScheme(DefaultScheme):
     """
     This gives exactly the DefaultMoveScheme, but as an SRTIS setup.
@@ -664,7 +664,7 @@
         self.append([strategies.PoorSingleReplicaStrategy(),
                      strategies.EnsembleHopStrategy(bias=bias),
                      sr_minus_strat])
-=======
+
 
 class OneWayShootingMoveScheme(MoveScheme):
     """
@@ -676,4 +676,3 @@
         super(OneWayShootingMoveScheme, self).__init__(network)
         self.append(strategies.OneWayShootingStrategy(selector, ensembles))
         self.append(strategies.OrganizeByMoveGroupStrategy())
->>>>>>> 699ec012
