--- conflicted
+++ resolved
@@ -20,14 +20,8 @@
 from trajectory import Trajectory
 from sample import Sample, SampleSet
 
-<<<<<<< HEAD
-from collectivevariable import CV_Function, CV_MD_Function, CV_Featurizer, \
-    CV_Volume, CollectiveVariable, CV_PyEMMA_Featurizer, CV_Class, CV_Generator, \
-    CV_MD_Generator
-=======
 from collectivevariable import CV_Function, CV_MDTraj_Function, CV_MSMB_Featurizer, \
     CV_Volume, CollectiveVariable
->>>>>>> 17c880a3
 
 from pathmover import (
     BackwardShootMover, MinusMover, RandomChoiceMover, ForwardShootMover,
