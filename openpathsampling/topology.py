--- conflicted
+++ resolved
@@ -2,12 +2,9 @@
 import numpy as np
 import pandas as pd
 
-<<<<<<< HEAD
+from openpathsampling.base import StorableNamedObject
 from simtk.openmm import XmlSerializer
-=======
-from openpathsampling.base import StorableNamedObject
 
->>>>>>> b8ab9b7a
 
 class Topology(StorableNamedObject):
     """
@@ -74,15 +71,9 @@
             else:
                 element_symbol = atom.element.symbol
 
-<<<<<<< HEAD
-            atom_data.append((atom.serial, atom.name, element_symbol,
-                         int(atom.residue.resSeq), atom.residue.name,
-                         atom.residue.chain.index))
-=======
             atom_data.append((int(atom.serial), atom.name, element_symbol,
                               int(atom.residue.resSeq), atom.residue.name,
                               atom.residue.chain.index))
->>>>>>> b8ab9b7a
 
             # used_elements.add(atom.element)
 
