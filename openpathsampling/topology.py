from openpathsampling.todict import OPSNamed

import mdtraj as md
import numpy as np
import pandas as pd

from simtk import unit as u
import simtk.openmm

class Topology(OPSNamed):
    '''
    Topology is the object that contains all information about the structure
    of the system to be simulated.

    Attributes
    ----------
    n_atoms : int
        number of atoms
    spatial : int
        number of spatial dimensions, default is 3
    '''

    def __init__(self, n_atoms, n_spatial = 3):
        super(Topology, self).__init__()
        self.n_atoms = n_atoms
        self.n_spatial = n_spatial

    def subset(self, list_of_atoms):
        return Topology(
            n_atoms=len(list_of_atoms),
            n_spatial=self.n_spatial
        )


class ToyTopology(Topology):
    '''
    Attributes
    ----------
    masses : numpy.ndarray (n_atoms, dtype=float)
        The masses associated with each atom
    '''
    def __init__(self, n_spatial, masses, pes, n_atoms = 1):
        super(ToyTopology, self).__init__(n_atoms = n_atoms, n_spatial=n_spatial)
        self.masses = masses
        self.pes = pes

    def subset(self, list_of_atoms):
        return self

class MDTrajTopology(Topology):
    def __init__(self, mdtraj_topology, subsets = None):
        super(MDTrajTopology, self).__init__(int(mdtraj_topology.n_atoms), 3)
        self.md = mdtraj_topology
        if subsets is None:
            self.subsets = {}
        else:
            self.subsets = subsets

    def subset(self, list_of_atoms):
        return MDTrajTopology(self.md.subset(list_of_atoms), self.subsets)

    def to_dict(self):
        out = dict()
        # used_elements = set()

        atom_data = []
        for atom in self.md.atoms:
            if atom.element is None:
                element_symbol = ""
            else:
                element_symbol = atom.element.symbol

            atom_data.append((int(atom.serial), atom.name, element_symbol,
                         int(atom.residue.resSeq), atom.residue.name,
                         atom.residue.chain.index))

            # used_elements.add(atom.element)

        out['atom_columns'] = ["serial", "name", "element", "resSeq", "resName", "chainID"]
        out['atoms'] = atom_data
        out['bonds'] = [(a.index, b.index) for (a, b) in self.md.bonds]
<<<<<<< HEAD
#        out['elements'] = {key: tuple(el) for key, el in md.element.Element._elements_by_symbol.iteritems() if el in used_elements}
=======
        # out['elements'] = {key: tuple(el) for key, el in md.element.Element._elements_by_symbol.iteritems() if el in used_elements}
>>>>>>> 61881069

        return {'md' : out, 'subsets' : self.subsets}

    @classmethod
    def from_dict(cls, dct):
        # TODO: fix this in a better way. Works for now with mdtraj 1.3.x and 1.4.x
        top_dict = dct['md']
        # elements = top_dict['elements']

        # for key, el in elements.iteritems():
        #     try:
        #         md.element.Element(
        #                     number=int(el[0]), name=el[1], symbol=el[2], mass=float(el[3])
        #                  )
<<<<<<< HEAD
        #     except(AssertionError):
        #         pass
        #     except(TypeError):
        #         # try mdtraj 1.4.x with radius
        #         try:
        #             md.element.Element(
        #                         number=int(el[0]), name=el[1], symbol=el[2], mass=float(el[3]), radius=float(el[4])*u.nanometer
        #                      )
        #         except(AssertionError):
        #             pass
        #
        #     try:
        #         simtk.openmm.app.Element(
        #                     number=int(el[0]), name=el[1], symbol=el[2], mass=float(el[3])*u.amu
=======
        #         simtk.openmm.app.Element(
        #                     number=int(el[0]), name=el[1], symbol=el[2], mass=float(el[3])*units.amu
>>>>>>> 61881069
        #                  )
        #     except(AssertionError):
        #         pass

        atoms = pd.DataFrame(top_dict['atoms'], columns=top_dict['atom_columns'])
        bonds = np.array(top_dict['bonds'])

        md_topology = md.Topology.from_dataframe(atoms, bonds)

        return cls(md_topology, dct['subsets'])<|MERGE_RESOLUTION|>--- conflicted
+++ resolved
@@ -79,11 +79,7 @@
         out['atom_columns'] = ["serial", "name", "element", "resSeq", "resName", "chainID"]
         out['atoms'] = atom_data
         out['bonds'] = [(a.index, b.index) for (a, b) in self.md.bonds]
-<<<<<<< HEAD
-#        out['elements'] = {key: tuple(el) for key, el in md.element.Element._elements_by_symbol.iteritems() if el in used_elements}
-=======
         # out['elements'] = {key: tuple(el) for key, el in md.element.Element._elements_by_symbol.iteritems() if el in used_elements}
->>>>>>> 61881069
 
         return {'md' : out, 'subsets' : self.subsets}
 
@@ -98,25 +94,8 @@
         #         md.element.Element(
         #                     number=int(el[0]), name=el[1], symbol=el[2], mass=float(el[3])
         #                  )
-<<<<<<< HEAD
-        #     except(AssertionError):
-        #         pass
-        #     except(TypeError):
-        #         # try mdtraj 1.4.x with radius
-        #         try:
-        #             md.element.Element(
-        #                         number=int(el[0]), name=el[1], symbol=el[2], mass=float(el[3]), radius=float(el[4])*u.nanometer
-        #                      )
-        #         except(AssertionError):
-        #             pass
-        #
-        #     try:
-        #         simtk.openmm.app.Element(
-        #                     number=int(el[0]), name=el[1], symbol=el[2], mass=float(el[3])*u.amu
-=======
         #         simtk.openmm.app.Element(
         #                     number=int(el[0]), name=el[1], symbol=el[2], mass=float(el[3])*units.amu
->>>>>>> 61881069
         #                  )
         #     except(AssertionError):
         #         pass
