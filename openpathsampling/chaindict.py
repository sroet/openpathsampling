__author__ = 'Jan-Hendrik Prinz'

import collections

import numpy as np
import weakref

from openpathsampling.storage.cache import LRUCache
from openpathsampling.storage.objproxy import LoaderProxy
<<<<<<< HEAD


class ChainDict(object):
    """
    Cache attached to Configuration indices stored in Configuration storage
=======
>>>>>>> 17c880a3


<<<<<<< HEAD
    Attributes
    ----------
    name

    fnc : index (int) -> value (float)
        the function used to generate the cache values for the specified index. In essence a list
    dimensions : int
        the dimension of the stored values. Default is `1`
    content_class : Class
        the class of objects that can be stored
    fnc_uses_lists : boolean
        if True then in the case that the dict is called with several object at a time. The dict
        creates a list of missing ones and passes all of these to the evaluating function at once.
        Otherwise the fall-back is to call each item separately. If possible always the multiple-
        option should be used.
=======
class ChainDict(object):
    """
    A dictionary-like structure with a logic to generate values and pass unknown values to other instances

    The default ChainDict requires a list of keys. If you want to allow also single values you need to
    add a ChainDict that interprets single and iterables like ExpandSingle.

    The default for unknown keys is None. This is necessary to pass on what is unknown.
    Everything that is not known in the current instance is passed on to .post

    Examples
    --------
    Create a CachingDict
    >>> cd = CacheChainDict(LRUCache(2))
    >>> cd[[1, 2]]
    [None, None]

    There will be no result since there is no logic to generate values.
    >>> def f(x):
    >>>     print 'eval', x
    >>>     return x**2
    >>> fnc_cd = Function(f, requires_lists = False)
    >>> fnc_cd[[1, 2]]
    eval, 1
    eval, 2
    [1, 4]

    Combine both dicts to cache the results from the function
    >>> combo_cd = cd + fnc_cd
    >>> combo_cd[[1,2]]
    eval, 1
    eval, 2
    [1,4]

    First time the function is called and the cache filled. Second time the cache is used.

    >>> combo_cd[[1,2]]
    [1,4]
>>>>>>> 17c880a3

    Attributes
    ----------
    post : ChainDict
        the ChainDict to be called when this instance cannot evaluate given keys

<<<<<<< HEAD
=======
    """

>>>>>>> 17c880a3
    def __init__(self):
        self.post = None

    def __getitem__(self, items):
        # first apply the own _get functions to compute
        results = self._get_list(items)

        if self.post is not None:
            nones = [obj[0] for obj in zip(items, results) if obj[1] is None]
            if len(nones) == 0:
                return results
            else:
                rep = self.post[[p for p in nones]]
                self._add_new(nones, rep)

                it = iter(rep)
                return [it.next() if p[1] is None else p[1] for p in zip(items, results)]

        return results

    def _add_new(self, items, values):
        pass

    def __setitem__(self, key, value):
        if isinstance(key, collections.Iterable):
            self._set_list(key, value)
        else:
            self._set(key, value)

    def _set(self, item, value):
<<<<<<< HEAD
        pass

    def _set_list(self, items, values):
        [self._set(item, value) for item, value in zip(items, values) if value is not None]

    def _get(self, item):
        return None

    def _get_list(self, items):
=======
        """
        Implementation on how to set a single value to this chaindict

        Default implementation is to not store anything.
        This is mostly used in caching and stores
        """
        pass

    def _set_list(self, items, values):
        """
        Implementation on how to set a list of keys to this chaindict

        Default is to call _set on all single keys
        """
        [self._set(item, value) for item, value in zip(items, values) if value is not None]

    def _get(self, item):
        """
        Implementation on how to get the value of a single key

        Default implementation returns None
        """
        # return None
        return None

    def _get_list(self, items):
        """
        Implementation on how to get the values of a list of keys

        Default is to use _get on each single key
        """
>>>>>>> 17c880a3
        return [self._get(item) for item in items]

    def __call__(self, items):
        return self[items]

    ## ToDo: We might replace + by > to make the passing direction clear
    def __add__(self, other):
        """
        Combine two ChainDicts first + seconds into a new one.

        >>> new_dict = first_dict + fall_back
        """
        other.post = self
        return other


class Wrap(ChainDict):
    """A ChainDict that passes on all request to the underlying ChainDict
    """
    def __init__(self, post):
        """
        Parameters
        ----------
        post : chaindict
            the underlying chain dict to be used
        """
        super(Wrap, self).__init__()
        self.post = post

    def __getitem__(self, items):
        return self.post[items]

    def __setitem__(self, key, value):
        self.post[key] = value


class MergeNumpy(ChainDict):
<<<<<<< HEAD
    """
    Will take care of iterables
    """

    def __getitem__(self, items):
        return np.array(self.post[items])

class ExpandSingle(ChainDict):
    """
    Will take care of iterables
    """

    def __getitem__(self, items):
        if type(items) is LoaderProxy:
            return self.post[[items]][0]
        if hasattr(items, '__iter__'):
            try:
                dummy = len(items)
            except TypeError:
                # no length means unbound iterator and we cannot handle these
                raise TypeError('Iterators that do not have __len__ implemented are not supported. ' +
                                'You can wrap your iterator in list() if you know that it will finish.')

            try:
                return self.post[items.lazy()]
            except AttributeError:
                # turn possible iterators into list since we have to do it anyway.
                # Iterators do not work
                return self.post[list(items)]

        else:
            return self.post[[items]][0]

    def __setitem__(self, key, value):
        self.post[key] = value


class ExpandMulti(ChainDict):
=======
    """All returned values from underlying ChainDicts will be turned into a numpy array
    """

    def __getitem__(self, items):
        return np.array(self.post[items])

class ExpandSingle(ChainDict):
>>>>>>> 17c880a3
    """
    Iterables will be unrolled and passed as a list
    """

    def __getitem__(self, items):
<<<<<<< HEAD
        return self.post[items]
        # if len(items) == 0:
        #     return []
        #
        # uniques = list(set(items))
        # rep_unique = self.post[[p for p in uniques]]
        # multi_cache = dict(zip(uniques, rep_unique))
        #
        # return [multi_cache[item] for item in items]
=======
        if type(items) is LoaderProxy:
            return self.post[[items]][0]
        if hasattr(items, '__iter__'):
            try:
                dummy = len(items)
            except AttributeError:
                # no length means unbound iterator and we cannot handle these
                raise AttributeError('Iterators that do not have __len__ implemented are not supported. ' +
                                'You can wrap your iterator in list() if you know that it will finish.')

            try:
                return self.post[items.as_proxies()]
            except AttributeError:
                # turn possible iterators into list since we have to do it anyway.
                # Iterators do not work
                return self.post[list(items)]

        else:
            return self.post[[items]][0]
>>>>>>> 17c880a3

    def __setitem__(self, key, value):
        self.post[key] = value

<<<<<<< HEAD

=======
>>>>>>> 17c880a3
class Transform(ChainDict):
    """
    Applies a transformation to the input keys
    """
    def __init__(self, transform):
        """
        transform : function
            the function to be applied to all input keys on the underlying dicts
        """
        super(Transform, self).__init__()
        self.transform = transform

    def __getitem__(self, item):
        return self.post[self.transform(item)]

    def __setitem__(self, key, value):
        self.post[self.transform(key)] = value


class Function(ChainDict):
<<<<<<< HEAD
    def __init__(self, fnc, fnc_uses_lists=True):
        super(Function, self).__init__()
        self._eval = fnc
        self.fnc_uses_lists = fnc_uses_lists

=======
    """
    Uses a regular function to evaluate given keys.

    This works effective like a function called with square brackets
    """
    def __init__(self, fnc, requires_lists=True):
        """
        Parameters
        ----------
        fnc : function
            the function to be evaluated to return values to keys
        requires_lists : bool
            if true we assume that it is faster to pass lists to this function instead
            of evaluating each key separately
        """
        super(Function, self).__init__()
        self._eval = fnc
        self.requires_lists = requires_lists

>>>>>>> 17c880a3
    def _contains(self, item):
        return False

    def _get(self, item):
        if self._eval is None:
            return None
<<<<<<< HEAD
        #             raise KeyError('No cached values for item - %s' % str(item))
=======
>>>>>>> 17c880a3

        if self.requires_lists:
            result = self._eval([item])
            return result[0]
        else:
            result = self._eval(item)
            return result

    def _get_list(self, items):
        if self._eval is None:
            return [None] * len(items)

        if self.requires_lists:
            result = self._eval(items)
            return result
        else:
            return [self._eval(obj) for obj in items]

    def get_transformed_view(self, transform):
        def fnc(obj):
            return transform(self(obj))

        return fnc

<<<<<<< HEAD

class CacheChainDict(ChainDict):
    def __init__(self, cache):
        super(CacheChainDict, self).__init__()
        self.cache = cache

    def _contains(self, item):
        return item in self.cache

    def _set(self, item, value):
        if value is not None:
            self.cache[item] = value

    def _get(self, item):
        try:
            return self.cache[item]
        except KeyError:
            return None

    def _add_new(self, items, values):
        for item, value in zip(items, values):
            self.cache[item] = value


class LRUChainDict(CacheChainDict):
    def __init__(self, size_limit=1000000):
        super(LRUChainDict, self).__init__(LRUCache(size_limit))


class StoredDict(ChainDict):
    def __init__(self, key_store, value_store, cache=None):
        super(StoredDict, self).__init__()
        self.value_store = value_store
        self.key_store = key_store
        self.max_save_buffer_size = None
        if cache is None:
            cache = LRUCache(100000)
        self.cache = cache
        self.storable = set()

    def _add_new(self, items, values):
        for item, value in zip(items, values):
            key = self._get_key(item)
            if key is not None:
                self.cache[key] = value
                self.storable.add(key)

        if self.max_save_buffer_size is not None and len(self.storable) > self.max_save_buffer_size:
            self.sync()

    def sync(self):
        if len(self.storable) > 0:
            keys = [idx for idx in sorted(list(self.storable)) if idx in self.cache]
            values = [self.cache[idx] for idx in keys]
            self.value_store[keys] = values
            self.storable.clear()

    def cache_all(self):
        values = self.value_store[:]
        self.cache.clear()
        [self.cache.__setitem__(key, value) for key, value in enumerate(values)]
=======

class CacheChainDict(ChainDict):
    """
    Return Values from a cache filled from returned values of the underlying ChainDicts and
    """
    def __init__(self, cache):
        """
        Parameters
        ----------
        cache : dict-like class
            the dict or cache to be used to store the data
        """
        super(CacheChainDict, self).__init__()
        self.cache = cache

    def _contains(self, item):
        return item in self.cache

    def _set(self, item, value):
        if value is not None:
            self.cache[item] = value
>>>>>>> 17c880a3

    def _get(self, item):
        try:
            return self.cache[item]
        except KeyError:
            return None

<<<<<<< HEAD
        if hasattr(item, '_idx'):
            if item._store is self.key_store:
                return item._idx

        return self.key_store.index.get(item, None)

    def _get(self, item):
        key = self._get_key(item)
=======
    def _add_new(self, items, values):
        for item, value in zip(items, values):
            self.cache[item] = value
            if self.reversible:
                self.cache[item.reversed] = value

class ReversibleCacheChainDict(CacheChainDict):
    """
    Return Values from a cache filled from returned values of the underlying ChainDicts and
    """
    def __init__(self, cache, reversible=False):
        """
        Parameters
        ----------
        cache : dict-like class
            the dict or cache to be used to store the data
        """
        super(ReversibleCacheChainDict, self).__init__(cache)
        self.reversible = reversible

    def _add_new(self, items, values):
        for item, value in zip(items, values):
            self.cache[item] = value
            if self.reversible:
                self.cache[item.reversed] = value

class LRUChainDict(CacheChainDict):
    """
    Use a LRUCache to cache values
    """
    def __init__(self, size_limit=1000000):
        super(LRUChainDict, self).__init__(LRUCache(size_limit))
>>>>>>> 17c880a3


<<<<<<< HEAD
=======
class StoredDict(ChainDict):
    """
    ChainDict that has a store attached and return existing values from the store
    """
    def __init__(self, key_store, value_store, main_cache, cache=None):
        """
        Parameters
        ----------
        key_store : storage.Store
            the store that references usable keys
        value_store : storage.Variable
            the store that references the store variable to store the values by index
        cache : dict-like or cache, default: None
            the cache used to access stored values faster. If None an LRUCache with
            100000 entries is used
        """
        super(StoredDict, self).__init__()
        self.value_store = value_store
        self.key_store = key_store
        self.main_cache = main_cache
        self.max_save_buffer_size = None
        if cache is None:
            cache = LRUCache(100000)
        self.cache = cache
        self.storable = set()
        self._last_n_objects = 0

    def _add_new(self, items, values):
        for item, value in zip(items, values):
            key = self._get_key(item)
            if key is not None:
                self.cache[key] = value
                self.storable.add(key)

        if self.max_save_buffer_size is not None and len(self.storable) > self.max_save_buffer_size:
            self.sync()

    def sync(self):
        # Sync objects that had been saved and afterwards the CV was computed
        if len(self.storable) > 0:
            keys = [idx for idx in sorted(list(self.storable)) if idx in self.cache]
            values = [self.cache[idx] for idx in keys]
            self.value_store[keys] = values
            self.storable.clear()

        # Sync objects that first had a value computed and were later stored
        # For these we need to check the main_cache

        if self._last_n_objects < len(self.key_store):
            keys = range(self._last_n_objects, len(self.key_store))
            objs = map(self.key_store.cache.get_silent, keys)
            values = map(self.main_cache.get_silent, objs)
            pairs = [(key, value) for key, value in zip(keys, values) if value is not None]
            keys, values = zip(*pairs)

            self.value_store[list(keys)] = list(values)
            for key, value in pairs:
                self.cache[key] = value
            self._last_n_objects = len(self.key_store)


    def cache_all(self):
        values = self.value_store[:]
        self.cache.clear()
        [self.cache.__setitem__(key, value) for key, value in enumerate(values)]

    def _get_key(self, item):
        if item is None:
            return None

        if hasattr(item, '_idx'):
            if item._store is self.key_store:
                return item._idx

        return self.key_store.index.get(item, None)

    def _get(self, item):
        key = self._get_key(item)

        if key is None:
            return None

>>>>>>> 17c880a3
        if key in self.cache:
            return self.cache[key]
        else:
            # update cache with specific strategy
            self.cache[key] = self.value_store[key]
            return self.cache[key]

    def _get_list(self, items):
        keys = map(self._get_key, items)

<<<<<<< HEAD
        #        cached, missing = self._split_list(items, keys)

        idxs = [item for item in keys if item is not None and item not in self.cache]

        if len(idxs) > 0:
            sorted_idxs = sorted(list(set(idxs)))

            sorted_values = self.value_store[sorted_idxs]
            replace = [None if key is None else self.cache[key] if key in self.cache else
            sorted_values[sorted_idxs.index(key)] for key in keys]
        else:
            replace = [None if key is None else self.cache[key] if key in self.cache else None for key in keys]

        return replace
=======
        idxs = [item for item in keys if item is not None and item not in self.cache]

        if len(idxs) > 0:
            sorted_idxs = sorted(list(set(idxs)))

            sorted_values = self.value_store[sorted_idxs]
            replace = [None if key is None else self.cache[key] if key in self.cache else
            sorted_values[sorted_idxs.index(key)] for key in keys]
        else:
            replace = [None if key is None else self.cache[key] if key in self.cache else None for key in keys]

        return replace

class ReversibleStoredDict(StoredDict):
    """
    ChainDict that has a store attached and return existing values from the store. Supports reversible items
    """
    def __init__(self, key_store, value_store, main_cache, cache=None, reversible=True):
        """
        Parameters
        ----------
        key_store : storage.Store
            the store that references usable keys
        value_store : storage.Variable
            the store that references the store variable to store the values by index
        cache : dict-like or cache, default: None
            the cache used to access stored values faster. If None an LRUCache with
            100000 entries is used
        """
        super(ReversibleStoredDict, self).__init__(key_store, value_store, main_cache)
        self.reversible = reversible

    def _add_new(self, items, values):
        for item, value in zip(items, values):
            key = self._get_key(item)
            if key is not None:
                self.cache[key] = value
                self.storable.add(key)
                if self.reversible:
                    # if reversible store also for reversed
                    s_key = key + 1 - 2 * (key % 2)
                    self.cache[s_key] = value
                    self.storable.add(s_key)

        if self.max_save_buffer_size is not None and len(self.storable) > self.max_save_buffer_size:
            self.sync()

    def sync(self):
        # Sync objects that had been saved and afterwards the CV was computed
        if len(self.storable) > 0:
            keys = [idx for idx in sorted(list(self.storable)) if idx in self.cache]
            values = [self.cache[idx] for idx in keys]
            self.value_store[keys] = values
            self.storable.clear()

        # Sync objects that first had a value computed and were later stored
        # For these we need to check the main_cache

        if self._last_n_objects < len(self.key_store):
            keys = range(self._last_n_objects, len(self.key_store))
            objs = map(self.key_store.cache.get_silent, keys)
            values = map(self.main_cache.get_silent, objs)

            if self.reversible:
                # double all pairs of values and remove Nones
                values = map(lambda x : x[0] or x[1], zip(values[0::2], values[1::2]))
                values = [val for val in values for _ in (0, 1)]

            pairs = [(key, value) for key, value in zip(keys, values) if value is not None]
            if len(pairs) > 0:
                keys, values = zip(*pairs)

                self._last_n_objects = len(self.key_store)

                self.value_store[list(keys)] = list(values)
                for key, value in pairs:
                    self.cache[key] = value
>>>>>>> 17c880a3
<|MERGE_RESOLUTION|>--- conflicted
+++ resolved
@@ -7,33 +7,8 @@
 
 from openpathsampling.storage.cache import LRUCache
 from openpathsampling.storage.objproxy import LoaderProxy
-<<<<<<< HEAD
-
-
-class ChainDict(object):
-    """
-    Cache attached to Configuration indices stored in Configuration storage
-=======
->>>>>>> 17c880a3
-
-
-<<<<<<< HEAD
-    Attributes
-    ----------
-    name
-
-    fnc : index (int) -> value (float)
-        the function used to generate the cache values for the specified index. In essence a list
-    dimensions : int
-        the dimension of the stored values. Default is `1`
-    content_class : Class
-        the class of objects that can be stored
-    fnc_uses_lists : boolean
-        if True then in the case that the dict is called with several object at a time. The dict
-        creates a list of missing ones and passes all of these to the evaluating function at once.
-        Otherwise the fall-back is to call each item separately. If possible always the multiple-
-        option should be used.
-=======
+
+
 class ChainDict(object):
     """
     A dictionary-like structure with a logic to generate values and pass unknown values to other instances
@@ -72,18 +47,14 @@
 
     >>> combo_cd[[1,2]]
     [1,4]
->>>>>>> 17c880a3
 
     Attributes
     ----------
     post : ChainDict
         the ChainDict to be called when this instance cannot evaluate given keys
 
-<<<<<<< HEAD
-=======
-    """
-
->>>>>>> 17c880a3
+    """
+
     def __init__(self):
         self.post = None
 
@@ -114,17 +85,6 @@
             self._set(key, value)
 
     def _set(self, item, value):
-<<<<<<< HEAD
-        pass
-
-    def _set_list(self, items, values):
-        [self._set(item, value) for item, value in zip(items, values) if value is not None]
-
-    def _get(self, item):
-        return None
-
-    def _get_list(self, items):
-=======
         """
         Implementation on how to set a single value to this chaindict
 
@@ -156,7 +116,6 @@
 
         Default is to use _get on each single key
         """
->>>>>>> 17c880a3
         return [self._get(item) for item in items]
 
     def __call__(self, items):
@@ -194,9 +153,7 @@
 
 
 class MergeNumpy(ChainDict):
-<<<<<<< HEAD
-    """
-    Will take care of iterables
+    """All returned values from underlying ChainDicts will be turned into a numpy array
     """
 
     def __getitem__(self, items):
@@ -204,60 +161,10 @@
 
 class ExpandSingle(ChainDict):
     """
-    Will take care of iterables
+    Iterables will be unrolled and passed as a list
     """
 
     def __getitem__(self, items):
-        if type(items) is LoaderProxy:
-            return self.post[[items]][0]
-        if hasattr(items, '__iter__'):
-            try:
-                dummy = len(items)
-            except TypeError:
-                # no length means unbound iterator and we cannot handle these
-                raise TypeError('Iterators that do not have __len__ implemented are not supported. ' +
-                                'You can wrap your iterator in list() if you know that it will finish.')
-
-            try:
-                return self.post[items.lazy()]
-            except AttributeError:
-                # turn possible iterators into list since we have to do it anyway.
-                # Iterators do not work
-                return self.post[list(items)]
-
-        else:
-            return self.post[[items]][0]
-
-    def __setitem__(self, key, value):
-        self.post[key] = value
-
-
-class ExpandMulti(ChainDict):
-=======
-    """All returned values from underlying ChainDicts will be turned into a numpy array
-    """
-
-    def __getitem__(self, items):
-        return np.array(self.post[items])
-
-class ExpandSingle(ChainDict):
->>>>>>> 17c880a3
-    """
-    Iterables will be unrolled and passed as a list
-    """
-
-    def __getitem__(self, items):
-<<<<<<< HEAD
-        return self.post[items]
-        # if len(items) == 0:
-        #     return []
-        #
-        # uniques = list(set(items))
-        # rep_unique = self.post[[p for p in uniques]]
-        # multi_cache = dict(zip(uniques, rep_unique))
-        #
-        # return [multi_cache[item] for item in items]
-=======
         if type(items) is LoaderProxy:
             return self.post[[items]][0]
         if hasattr(items, '__iter__'):
@@ -277,15 +184,10 @@
 
         else:
             return self.post[[items]][0]
->>>>>>> 17c880a3
 
     def __setitem__(self, key, value):
         self.post[key] = value
 
-<<<<<<< HEAD
-
-=======
->>>>>>> 17c880a3
 class Transform(ChainDict):
     """
     Applies a transformation to the input keys
@@ -306,13 +208,6 @@
 
 
 class Function(ChainDict):
-<<<<<<< HEAD
-    def __init__(self, fnc, fnc_uses_lists=True):
-        super(Function, self).__init__()
-        self._eval = fnc
-        self.fnc_uses_lists = fnc_uses_lists
-
-=======
     """
     Uses a regular function to evaluate given keys.
 
@@ -332,17 +227,12 @@
         self._eval = fnc
         self.requires_lists = requires_lists
 
->>>>>>> 17c880a3
     def _contains(self, item):
         return False
 
     def _get(self, item):
         if self._eval is None:
             return None
-<<<<<<< HEAD
-        #             raise KeyError('No cached values for item - %s' % str(item))
-=======
->>>>>>> 17c880a3
 
         if self.requires_lists:
             result = self._eval([item])
@@ -367,10 +257,18 @@
 
         return fnc
 
-<<<<<<< HEAD
 
 class CacheChainDict(ChainDict):
+    """
+    Return Values from a cache filled from returned values of the underlying ChainDicts and
+    """
     def __init__(self, cache):
+        """
+        Parameters
+        ----------
+        cache : dict-like class
+            the dict or cache to be used to store the data
+        """
         super(CacheChainDict, self).__init__()
         self.cache = cache
 
@@ -390,122 +288,37 @@
     def _add_new(self, items, values):
         for item, value in zip(items, values):
             self.cache[item] = value
-
-
-class LRUChainDict(CacheChainDict):
-    def __init__(self, size_limit=1000000):
-        super(LRUChainDict, self).__init__(LRUCache(size_limit))
-
-
-class StoredDict(ChainDict):
-    def __init__(self, key_store, value_store, cache=None):
-        super(StoredDict, self).__init__()
-        self.value_store = value_store
-        self.key_store = key_store
-        self.max_save_buffer_size = None
-        if cache is None:
-            cache = LRUCache(100000)
-        self.cache = cache
-        self.storable = set()
-
-    def _add_new(self, items, values):
-        for item, value in zip(items, values):
-            key = self._get_key(item)
-            if key is not None:
-                self.cache[key] = value
-                self.storable.add(key)
-
-        if self.max_save_buffer_size is not None and len(self.storable) > self.max_save_buffer_size:
-            self.sync()
-
-    def sync(self):
-        if len(self.storable) > 0:
-            keys = [idx for idx in sorted(list(self.storable)) if idx in self.cache]
-            values = [self.cache[idx] for idx in keys]
-            self.value_store[keys] = values
-            self.storable.clear()
-
-    def cache_all(self):
-        values = self.value_store[:]
-        self.cache.clear()
-        [self.cache.__setitem__(key, value) for key, value in enumerate(values)]
-=======
-
-class CacheChainDict(ChainDict):
+            if self.reversible:
+                self.cache[item.reversed] = value
+
+class ReversibleCacheChainDict(CacheChainDict):
     """
     Return Values from a cache filled from returned values of the underlying ChainDicts and
     """
-    def __init__(self, cache):
+    def __init__(self, cache, reversible=False):
         """
         Parameters
         ----------
         cache : dict-like class
             the dict or cache to be used to store the data
         """
-        super(CacheChainDict, self).__init__()
-        self.cache = cache
-
-    def _contains(self, item):
-        return item in self.cache
-
-    def _set(self, item, value):
-        if value is not None:
-            self.cache[item] = value
->>>>>>> 17c880a3
-
-    def _get(self, item):
-        try:
-            return self.cache[item]
-        except KeyError:
-            return None
-
-<<<<<<< HEAD
-        if hasattr(item, '_idx'):
-            if item._store is self.key_store:
-                return item._idx
-
-        return self.key_store.index.get(item, None)
-
-    def _get(self, item):
-        key = self._get_key(item)
-=======
+        super(ReversibleCacheChainDict, self).__init__(cache)
+        self.reversible = reversible
+
     def _add_new(self, items, values):
         for item, value in zip(items, values):
             self.cache[item] = value
             if self.reversible:
                 self.cache[item.reversed] = value
 
-class ReversibleCacheChainDict(CacheChainDict):
-    """
-    Return Values from a cache filled from returned values of the underlying ChainDicts and
-    """
-    def __init__(self, cache, reversible=False):
-        """
-        Parameters
-        ----------
-        cache : dict-like class
-            the dict or cache to be used to store the data
-        """
-        super(ReversibleCacheChainDict, self).__init__(cache)
-        self.reversible = reversible
-
-    def _add_new(self, items, values):
-        for item, value in zip(items, values):
-            self.cache[item] = value
-            if self.reversible:
-                self.cache[item.reversed] = value
-
 class LRUChainDict(CacheChainDict):
     """
     Use a LRUCache to cache values
     """
     def __init__(self, size_limit=1000000):
         super(LRUChainDict, self).__init__(LRUCache(size_limit))
->>>>>>> 17c880a3
-
-
-<<<<<<< HEAD
-=======
+
+
 class StoredDict(ChainDict):
     """
     ChainDict that has a store attached and return existing values from the store
@@ -588,7 +401,6 @@
         if key is None:
             return None
 
->>>>>>> 17c880a3
         if key in self.cache:
             return self.cache[key]
         else:
@@ -599,22 +411,6 @@
     def _get_list(self, items):
         keys = map(self._get_key, items)
 
-<<<<<<< HEAD
-        #        cached, missing = self._split_list(items, keys)
-
-        idxs = [item for item in keys if item is not None and item not in self.cache]
-
-        if len(idxs) > 0:
-            sorted_idxs = sorted(list(set(idxs)))
-
-            sorted_values = self.value_store[sorted_idxs]
-            replace = [None if key is None else self.cache[key] if key in self.cache else
-            sorted_values[sorted_idxs.index(key)] for key in keys]
-        else:
-            replace = [None if key is None else self.cache[key] if key in self.cache else None for key in keys]
-
-        return replace
-=======
         idxs = [item for item in keys if item is not None and item not in self.cache]
 
         if len(idxs) > 0:
@@ -691,5 +487,4 @@
 
                 self.value_store[list(keys)] = list(values)
                 for key, value in pairs:
-                    self.cache[key] = value
->>>>>>> 17c880a3
+                    self.cache[key] = value