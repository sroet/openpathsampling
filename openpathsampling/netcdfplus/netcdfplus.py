"""
author
"""

import logging

from dictify import StorableObjectJSON, UUIDObjectJSON
from proxy import LoaderProxy

from objects import NamedObjectStore, ObjectStore

import numpy as np
import netCDF4
import os.path
import abc

from uuid import UUID

logger = logging.getLogger(__name__)
init_log = logging.getLogger('openpathsampling.initialization')


# =============================================================================================
# Extended NetCDF Storage for multiple forked trajectories
# =============================================================================================

class NetCDFPlus(netCDF4.Dataset):
    """
    Extension of the python netCDF wrapper for easier storage of python objects
    """
    support_simtk_unit = True

    @property
    def _netcdfplus_version_(self):
        try:
            import openpathsampling.netcdfplus.version as v
            version = v.short_version
        except:
            version = '0.1.0'

        return version

    _type_conversion = {
        'float': np.float32,
        'int': np.int32,
        'long': np.int64,
        'index': np.int32,
        'length': np.int32,
        'bool': np.int16,
        'str': str,
        'json': str,
        'jsonobj': str,
        'numpy.float32': np.float32,
        'numpy.float64': np.float64,
        'numpy.int8': np.int8,
        'numpy.int16': np.int16,
        'numpy.int32': np.int32,
        'numpy.int64': np.int64,
        'numpy.uint8': np.uint8,
        'numpy.uint16': np.uint16,
        'numpy.uint32': np.uint32,
        'numpy.uint64': np.uint64,
        'store': str,
        'obj': np.int32,
        'lazyobj': np.int32,
        'uuid': str
    }

    class ValueDelegate(object):
        """
        Value delegate for objects that implement __getitem__ and __setitem__

        It will basically just wrap values that are used in a dict like structure
        with getter and setter function to allow easier conversion

        delegate[x] is equivalent to delegate.getter(delegate.variable[x])

        Attributes
        ----------
        variable : dict-like
            the dict to be wrapped
        getter : function
            the function applied to results from running the __getitem__ on the variable
        setter : function
            the function applied to the value to be stored using __setitem__ on the variable
        store : openpathsampling.netcdfplus.ObjectStore
            a reference to an object store used for convenience in some cases

        """

        def __init__(self, variable, getter=None, setter=None, store=None):
            self.variable = variable
            self.store = store

            if setter is None:
                setter = lambda v: v
            self.setter = setter

            if getter is None:
                getter = lambda v: v
            self.getter = getter

        def __setitem__(self, key, value):
            self.variable[key] = self.setter(value)

        def __getitem__(self, key):
            return self.getter(self.variable[key])

        def __getattr__(self, item):
            return getattr(self.variable, item)

        def __str__(self):
            return str(self.variable)

        def __repr__(self):
            return repr(self.variable)

        def __len__(self):
            return len(self.variable)

    class KeyDelegate(object):
        """
        Value delegate for objects that implement __getitem__ and __setitem__

        It will basically just wrap keys for objects that are used in a dict like structure
        with getter and setter function to allow easier conversion

        delegate[x] is equivalent to delegate[x.idx(store)]

        Attributes
        ----------
        variable : dict-like
            the dict to be wrapped
        store : openpathsampling.netcdfplus.ObjectStore
            a reference to an object store used

        """

        def __init__(self, variable, store):
            self.variable = variable
            self.store = store

        def __setitem__(self, key, value):
            if hasattr(key, '__iter__'):
                idxs = [item if type(item) is int else self.store.index[item] for item in key]
                sorted_idxs = list(set(idxs))
                sorted_values = [value[idxs.index(val)] for val in sorted_idxs]
                self.variable[sorted_idxs] = sorted_values

            else:
                self.variable[key if type(key) is int else self.store.index[key]] = value

        def __getitem__(self, key):
            if hasattr(key, '__iter__'):
                idxs = [item if type(item) is int else self.store.index[item] for item in key]
                sorted_idxs = sorted(list(set(idxs)))

                sorted_values = self.variable[sorted_idxs]
                return [sorted_values[sorted_idxs.index(idx)] for idx in idxs]
            else:
                return self.variable[key if type(key) is int else self.store.index[key]]

    @property
    def objects(self):
        """
        Return a dictionary of all objects stored.

        This is similar to the netcdf `.variables` for all stored variables. This
        allows to write `storage.objects['samples'][idx]` like we
        write `storage.variables['ensemble_json'][idx]`
        """
        return self._stores

    def find_store(self, obj):
        """
        Return the default store used for an storable object

        Parameters
        ----------
        obj : :class:`openpathsampling.netcdfplus.StorableObject`
            the storable object to be tested

        Returns
        -------
        :class:`openpathsampling.netcdfplus.ObjectStore`
            the store that is used by default to store the given storable obj
        """

        if type(obj) is type or type(obj) is abc.ABCMeta:
            if obj not in self._obj_store:
                raise ValueError('Objects of class "%s" are not storable in this store.' % obj.__name__)

            return self._obj_store[obj]
        else:
            if obj.__class__ not in self._obj_store:
                raise ValueError('Objects of class "%s" are not storable in this store.' % obj.__class__.__name__)

            return self._obj_store[obj.__class__]

    def update_storable_classes(self):
        self.simplifier.update_class_list()

    def _create_storages(self):
        """
        Function to be called automatically to register all object stores

        This will usually only be called in subclassed storages.
        """
        pass

    def __init__(self, filename, mode=None, use_uuid=False, fallback=None):
        """
        Create a storage for complex objects in a netCDF file

        Parameters
        ----------
        filename : string
            filename of the netcdf file to be used or created
        mode : str
            the mode of file creation, one of 'w' (write), 'a' (append) or
            'r' (read-only) None, which will append any existing files
            (equal to append), is the default.

        Notes
        -----
        A single file can be opened by multiple storages, but only one can be used for writing

        """

        if mode is None:
            mode = 'a'

        exists = os.path.isfile(filename)
        if exists and mode == 'a':
            logger.info("Open existing netCDF file '%s' for appending - appending existing file", filename)
        elif exists and mode == 'w':
            logger.info("Create new netCDF file '%s' for writing - deleting existing file", filename)
        elif not exists and mode == 'a':
            logger.info("Create new netCDF file '%s' for appending - appending non-existing file", filename)
        elif not exists and mode == 'w':
            logger.info("Create new netCDF file '%s' for writing - creating new file", filename)
        elif not exists and mode == 'r':
            logger.info("Open existing netCDF file '%s' for reading - file does not exist", filename)
            raise RuntimeError("File '%s' does not exist." % filename)
        elif exists and mode == 'r':
            logger.info("Open existing netCDF file '%s' for reading - reading from existing file", filename)

        self.filename = filename
        self.fallback = fallback

        # call netCDF4-python to create or open .nc file
        super(NetCDFPlus, self).__init__(filename, mode)

        self._setup_class()

        if mode == 'w':
            logger.info("Setup netCDF file and create variables")

            self.setncattr('format', 'netcdf+')
            self.setncattr('ncplus_version', self._netcdfplus_version_)

            self.write_meta()

            # add shared scalar dimension for everyone
            self.create_dimension('scalar', 1)
            self.create_dimension('pair', 2)

            self.reference_by_uuid = use_uuid
            if use_uuid:
                self.setncattr('use_uuid', 'True')

            self._create_simplifier()

            # create the store that holds stores
            store_stores = NamedObjectStore(ObjectStore)
            store_stores.name = 'stores'
            self.register_store('stores', store_stores)
            self.stores.initialize()
            self.stores.set_caching(True)
            self.update_delegates()

            # now create all storages in subclasses
            self._create_storages()

            # call the subclass specific initialization
            self._initialize()

            # this will create all variables in the storage for all new added stores
            # this is often already call inside of _initialize. If not we just make sure
            self.finalize_stores()

            logger.info("Finished setting up netCDF file")

        elif mode == 'a' or mode == 'r+' or mode == 'r':
            logger.debug("Restore the dict of units from the storage")

<<<<<<< HEAD
            self.reference_by_uuid = hasattr(self, 'use_uuid')
            self._create_simplifier()
=======
            self.check_version()
>>>>>>> 1f0c4fbe

            # open the store that contains all stores
            self.register_store('stores', NamedObjectStore(ObjectStore))
            self.stores.set_caching(True)
            self.create_variable_delegate('stores_json')
            self.create_variable_delegate('stores_name')

            if self.reference_by_uuid:
                self.create_variable_delegate('stores_uuid')

            self.stores.restore()

            # Create a dict of simtk.Unit() instances for all netCDF.Variable()
            for variable_name in self.variables:
                variable = self.variables[variable_name]

                if self.support_simtk_unit:
                    import simtk.unit as u
                    if hasattr(variable, 'unit_simtk'):
                        unit_dict = self.simplifier.from_json(getattr(variable, 'unit_simtk'))
                        if unit_dict is not None:
                            unit = self.simplifier.unit_from_dict(unit_dict)
                        else:
                            unit = self.simplifier.unit_from_dict(u.Unit({}))

                        self.units[str(variable_name)] = unit

            # register all stores that are listed in self.stores

            for store in self.stores:
                logger.debug("Register store %s in the storage" % store.name)
                self.register_store(store.name, store)
                store.register(self, store.name)

            self.update_delegates()
            self._restore_storages()

            # call the subclass specific restore in case there is more stuff the prepare
            self._restore()

        self.sync()

    def _create_simplifier(self):
        if self.reference_by_uuid:
            self.simplifier = UUIDObjectJSON(self)
        else:
            self.simplifier = StorableObjectJSON(self)

    @property
    def file_size(self):
        return os.path.getsize(self.filename)

    @property
    def file_size_str(self):
        current = self.file_size
        output_prefix = ''
        for prefix in ["k", "M", "G"]:
            if current >= 1024:
                output_prefix = prefix
                current /= 1024.0
<<<<<<< HEAD

        return "{0:.2f}{1}B".format(current, output_prefix)
=======
        return "{0:.2f}{1}B".format(current, output_prefix)

    @staticmethod
    def _cmp_version(v1, v2):
        q1 = v1.split('-')[0].split('.')
        q2 = v2.split('-')[0].split('.')
        for v1, v2 in zip(q1, q2):
            if int(v1) > int(v2):
                return +1
            elif int(v1) < int(v2):
                return -1

        return 0

    def check_version(self):
        try:
            s1 = self.getncattr('ncplus_version')
        except AttributeError:
            logger.info('Using netcdfplus Pre 1.0 version. No version detected using 0.0.0')
            s1 = '0.0.0'

        s2 = self._netcdfplus_version_

        cp = self._cmp_version(s1, s2)

        if cp != 0:
            logger.info('Loading different netcdf version. Installed version is '
                        '%s and loaded version is %s' % (s2, s1))
            if cp > 0:
                logger.info('Loaded version is newer consider upgrading your conda package!')
            else:
                logger.info('Loaded version is older. Should be no problem other then '
                            'missing features and information')

    def write_meta(self):
        pass
>>>>>>> 1f0c4fbe

    def _setup_class(self):
        """
        Sets the basic properties for the storage
        """
        self._stores = {}
        self._objects = {}
        self._obj_store = {}
        self._storages_base_cls = {}
        self.vars = dict()
        self.units = dict()

    def create_store(self, name, store, register_attr=True):
        """
        Create a special variable type `obj.name` that can hold storable objects

        Parameters
        ----------
        name : str
            the name of the store inside this storage
        store : :class:`openpathsampling.netcdf.ObjectStore`
            the store to be added to this storage

        """
        self.register_store(name, store, register_attr=register_attr)
        store.name = name
        self.stores.save(store)

    def finalize_stores(self):
        """
        Run initializations for all added stores.

        This will make sure that all previously added stores are now useable. If you add more stores you need to
        call this again. The reason this is done at all is that stores might reference each other and so no
        unique order of creation can be found. Thus you first create stores with all their dependencies and then
        finalize all of them together.
        """
        for store in self._stores.values():
            if not store.is_created():
                logger.info("Initializing store '%s'" % store.name)
                store.initialize()

        for store in self._stores.values():
            if not store.is_created():
                logger.info("Initializing store '%s'" % store.name)
                store.initialize()

        self.update_delegates()
        self.simplifier.update_class_list()

    def register_store(self, name, store, register_attr=True):
        """
        Add a object store to the file

        An object store is a special type of variable that allows to store python objects

        Parameters
        ----------
        name : str
            the name of the store under which the objects are accessible
            like `store.{name}`
        store : :class:`openpathsampling.storages.ObjectStore`
            instance of the object store
        register_attr : bool
            if set to false the store will not be accesible as an attribute.
            `True` is the default.
        """
        store.register(self, name)

        if register_attr:
            if hasattr(self, name):
                raise ValueError('Attribute name %s is already in use!' % name)

            setattr(self, store.prefix, store)

        self._stores[name] = store

        if store.content_class is not None:
            self._objects[store.content_class] = store

            self._obj_store[store.content_class] = store
            self._obj_store.update({cls: store for cls in store.content_class.descendants()})

    def _initialize(self):
        """
        Function run after a new file is created.

        This is used to setup all variables in the storage
        """
        pass

    def _restore(self):
        """
        Function run after an existing file is opened.

        This is used in special storages to complete reading existing files.
        """
        pass

    def __repr__(self):
        return "Storage @ '" + self.filename + "'"

    def __getattr__(self, item):
        try:
            return self.__dict__[item]
        except KeyError:
            return self.__class__.__dict__[item]

    def __setattr__(self, key, value):
        self.__dict__[key] = value

    def _init_storages(self):
        """
        Run the initialization on all added classes

        Notes
        -----
        Only runs when the storage is created.
        """

        for storage in self._stores.values():
            storage.initialize()

        self.update_delegates()

    def _restore_storages(self):
        """
        Run the restore method on all added classes

        Notes
        -----
        Only runs when an existing storage is opened.
        """

        for storage in self._stores.values():
            storage.restore()

    def list_stores(self):
        """
        Return a list of registered stores

        Returns
        -------
        list of str
            list of stores that can be accessed using `storage.[store]`
        """
        return [store.prefix for store in self._stores.values()]

    def list_storable_objects(self):
        """
        Return a list of storable object base classes

        Returns
        -------
        list of type
            list of base classes that can be stored using `storage.save(obj)`
        """
        return [store.content_class for store in self.objects.values() if store.content_class is not None]

    def save(self, obj, idx=None):
        """
        Save a storable object into the correct Storage in the netCDF file

        Parameters
        ----------
        obj : :class:`StorableObject`
            the object to store
        idx : str
            the name to be stored by

        Returns
        -------
        str
            the class name of the BaseClass of the stored object, which is
            needed when loading the object to identify the correct storage
        """

        if type(obj) is list:
            # a list of objects will be stored one by one
            return [self.save(part, idx) for part in obj]

        elif type(obj) is tuple:
            # a tuple will store all parts
            return [self.save(part, idx) for part in obj]

        elif obj.__class__ in self._obj_store:
            # to store we just check if the base_class is present in the storages
            # also we assume that if a class has no base_cls
            store = self.find_store(obj)
            store_idx = self.stores.index[store]
            return store, store_idx, store.save(obj, idx)

        # Could not save this object.
        raise RuntimeWarning("Objects of type '%s' cannot be stored!" %
                             obj.__class__.__name__)

    def load(self, uuid):
        """
        Load an object from the storage

        Parameters
        ----------
        uuid : uuid.UUID
            the uuid to be loaded

        Returns
        -------
        :class:`openpathsampling.netcdfplus.StorableObject`
            the object loaded from the storage

        Notes
        -----
        this only works in storages with uuids otherwise load directly from the sub-stores
        """

        if self.reference_by_uuid:
            for store in self.objects.values():
                if uuid in store.index:
                    return store[uuid]

            raise KeyError("UUID %s not found in storage" % uuid)
        else:
            raise RuntimeError("Can only load directly from stores that support UUIDs.")

    def idx(self, obj):
        """
        Return the index used to store the given object in this storage

        Parameters
        ----------
        obj : object
            The stored object from which the index is to be returned
        """
        if hasattr(obj, 'base_cls'):
            store = self._objects[obj.base_cls]
            return store.idx(obj)

    def repr_json(self, obj):
        if hasattr(obj, 'base_cls'):
            store = self._objects[obj.base_cls]

            if store.json:
                return store.variables['json'][store.idx(obj)]

        return None

    def clone_store(self, store_to_copy, new_storage):
        """
        Clone a store from one storage to another. Mainly used as a helper
        for the cloning of a store

        Parameters
        ----------
        store_to_copy : [..]Store
            the store to be copied
        new_storage : Storage
            the new Storage object

        """
        if type(store_to_copy) is str:
            storage_name = store_to_copy
        else:
            storage_name = store_to_copy.prefix

        copied_storages = 0

        for variable in self.variables.keys():
            if variable.startswith(storage_name + '_'):
                copied_storages += 1
                if variable not in new_storage.variables:
                    # collectivevariables have additional variables in the storage that need to be copied
                    var = self.variables[variable]
                    new_storage.createVariable(
                        variable,
                        str(var.dtype),
                        var.dimensions,
                        chunksizes=var.chunk
                    )
                    for attr in self.variables[variable].ncattrs():
                        setattr(
                            new_storage.variables[variable],
                            attr,
                            getattr(self.variables[variable], attr)
                        )

                    new_storage.variables[variable][:] = self.variables[variable][:]
                else:
                    for idx in range(0, len(self.variables[variable])):
                        new_storage.variables[variable][idx] = self.variables[variable][idx]

        if copied_storages == 0:
            raise RuntimeWarning(
                'Potential error in storage name. No storage variables copied from ' +
                storage_name
            )

    def create_dimension(self, dim_name, size=None):
        """
        Initialize a new dimension in the storage.
        Wraps the netCDF createDimension

        Parameters
        ----------
        dim_name : str
            the name for the new dimension
        size : int
            the number of elements in this dimension. None (default) means
            an infinite dimension that extends when more objects are stored

        """
        if dim_name not in self.dimensions:
            self.createDimension(dim_name, size)


    def cache_image(self):
        """
        Return an dict containing information about all caches

        Returns
        -------
        dict
            a nested dict containing information about the number and types of
            cached objects
        """
        image = {
            'weak': {},
            'strong': {},
            'total': {},
            'file': {},
            'index': {}
        }

        total_strong = 0
        total_weak = 0
        total_file = 0
        total_index = 0

        for name, store in self.objects.iteritems():
            size = store.cache.size
            count = store.cache.count
            profile = {
                'count': count[0] + count[1],
                'count_strong': count[0],
                'count_weak': count[1],
                'max': size[0],
                'size_strong': size[0],
                'size_weak': size[1],
            }
            total_strong += count[0]
            total_weak += count[1]
            total_file += len(store)
            total_index += len(store.index)
            image[name] = profile
            image['strong'][name] = count[0]
            image['weak'][name] = count[1]
            image['total'][name] = count[0] + count[1]
            image['file'][name] = len(store)
            #            if hasattr(store, 'index'):
            image['index'][name] = len(store.index)
        # else:
        #                image['index'][name] = 0

        image['full'] = total_weak + total_strong
        image['total_strong'] = total_strong
        image['total_weak'] = total_weak
        image['file'] = total_file
        image['index'] = total_index

        return image

    def get_var_types(self):
        """
        List all allowed variable type to be used in `create_variable`

        Returns
        -------
        list of str
            the list of variable types
        """
        types = NetCDFPlus._type_conversion.keys()
        types += ['obj.' + x for x in self.objects.keys()]
        types += ['lazyobj.' + x for x in self.objects.keys()]
        return sorted(types)

    def var_type_to_nc_type(self, var_type):
        """
        Return the compatible netCDF variable type for var_type

        Parameters
        ----------
        var_type :

        Returns
        -------
        object
            A object of netcdf compatible varible types
        """
        if var_type.startswith('obj.') or var_type.startswith('lazyobj.'):
            if self.reference_by_uuid:
                nc_type = str
            else:
                nc_type = np.int32
        else:
            nc_type = NetCDFPlus._type_conversion[var_type]

        return nc_type

    def create_type_delegate(self, var_type):
        """
        Create a variable value delegator for var_type

        The delegator will convert automatically between the given variable type
        and the netcdf compatible one

        Parameters
        ----------
        var_type : str
            the variable type

        Returns
        -------
        NetCDFPlus.Value_Delegate
            the delegator instance
        """
        getter = None
        setter = None
        store = None

        to_uuid_chunks = lambda x: [x[i:i + 36] for i in range(0, len(x), 36)]

        if var_type.startswith('obj.') or var_type.startswith('lazyobj.'):
            store_name = str(var_type.split('.')[1])
            store = self._stores[store_name]

            base_type = store.content_class

            get_is_iterable = lambda v: \
                v.base_cls is not base_type if hasattr(v, 'base_cls') else hasattr(v, '__iter__')

            set_is_iterable = lambda v: \
                v.base_cls is not base_type if hasattr(v, 'base_cls') else hasattr(v, '__iter__')

        if var_type == 'int':
            getter = lambda v: v.tolist()
            setter = lambda v: np.array(v)

        elif var_type == 'bool':
            getter = lambda v: v.astype(np.bool).tolist()
            setter = lambda v: np.array(v, dtype=np.int8)

        elif var_type == 'index':
            getter = lambda v: \
                [None if int(w) < 0 else int(w) for w in v.tolist()] \
                if hasattr(v, '__iter__') else None if int(v) < 0 else int(v)
            setter = lambda v: \
                [-1 if w is None else w for w in v] \
                if hasattr(v, '__iter__') else -1 if v is None else v

        elif var_type == 'float':
            getter = lambda v: v.tolist()
            setter = lambda v: np.array(v)

        elif var_type.startswith('numpy.'):
            pass

        elif var_type == 'jsonobj':
            setter = lambda v: self.simplifier.to_json_object(v)
            getter = lambda v: self.simplifier.from_json(v)

        elif var_type == 'json':
            setter = lambda v: self.simplifier.to_json(v)
            getter = lambda v: self.simplifier.from_json(v)

        elif var_type.startswith('obj.'):
            if not self.reference_by_uuid:
                getter = lambda v: \
                    [None if int(w) < 0 else store.load(int(w)) for w in v.tolist()] \
                    if get_is_iterable(v) else None if int(v) < 0 else store.load(int(v))
                setter = lambda v: \
                    np.array([-1 if w is None else store.save(w) for w in v], dtype=np.int32) \
                    if set_is_iterable(v) else -1 if v is None else store.save(v)
            else:
                getter = lambda v: \
                    [None if w[0] == '-' else store.load(UUID(w)) for w in to_uuid_chunks(v)] \
                    if get_is_iterable(v) else None if v[0] == '-' else store.load(UUID(v))

                setter = lambda v: \
                    ''.join(['-' * 36 if w is None else str(store.save(w)) for w in list.__iter__(v)]) \
                    if set_is_iterable(v) else '-' * 36 if v is None else str(store.save(v))

        elif var_type == 'obj':
            # arbitrary object

            set_iterable_simple = lambda v: \
                False if hasattr(v, 'base_cls') else hasattr(v, '__iter__')

            getter = lambda v: \
                [None if int(w[1]) < 0 else self.stores[int(w[0])].load(int(w[1])) for w in v.tolist()] \
                if len(v.shape) > 1 else None if int(v[1]) < 0 else self.stores[int(v[0])].load(int(v[1]))
            setter = lambda v: \
                np.array([(-1, -1) if w is None else self.save(w)[1:] for w in v], dtype=np.int32) \
                if set_iterable_simple(v) else (-1, -1) if v is None else self.save(v)[1:]

        elif var_type.startswith('lazyobj.'):
            if not self.reference_by_uuid:
                getter = lambda v: \
                    [None if int(w) < 0 else LoaderProxy(store, int(w)) for w in v.tolist()] \
                    if get_is_iterable(v) else None if int(v) < 0 else LoaderProxy(store, int(v))
                setter = lambda v: \
                    np.array([-1 if w is None else store.save(w) for w in v], dtype=np.int32) \
                    if set_is_iterable(v) else -1 if v is None else store.save(v)
            else:
                getter = lambda v: \
                    [None if w[0] == '-' else LoaderProxy(store, UUID(w)) for w in to_uuid_chunks(v)] \
                    if get_is_iterable(v) else None if v[0] == '-' else LoaderProxy(store, UUID(v))
                setter = lambda v: \
                    ''.join(['-' * 36 if w is None else str(store.save(w)) for w in list.__iter__(v)]) \
                    if set_is_iterable(v) else '-' * 36 if v is None else str(store.save(v))

        elif var_type == 'uuid':
            getter = lambda v: \
                [None if w[0] == '-' else UUID(w) for w in v] \
                if type(v) is not unicode else None if v[0] == '-' else UUID(v)
            setter = lambda v: \
                ''.join(['-' * 36 if w is None else str(w) for w in list.__iter__(v)]) \
                if hasattr(v, '__iter__') else '-' * 36 if v is None else str(v)

        elif var_type == 'lazyobj':
            # arbitrary object

            set_iterable_simple = lambda v: \
                False if hasattr(v, 'base_cls') else hasattr(v, '__iter__')

            getter = lambda v: \
                [None if int(w[1]) < 0 else LoaderProxy(self.stores[int(w[0])], int(w[1])) for w in v.tolist()] \
                if len(v.shape) > 1 else None if int(v[1]) < 0 else LoaderProxy(self.stores[int(v[0])], int(v[1]))

            setter = lambda v: \
                np.array([(-1, -1) if w is None else self.save(w)[1:] for w in v], dtype=np.int32) \
                if set_iterable_simple(v) else (-1, -1) if v is None else self.save(v)[1:]

        elif var_type == 'store':
            setter = lambda v: v.prefix
            getter = lambda v: self.objects[v]

        return getter, setter, store

    to_uuid_chunks = staticmethod(lambda x: [x[i:i + 36] for i in range(0, len(x), 36)])

    def create_variable_delegate(self, var_name):
        """
        Create a delegate property that wraps the netcdf.Variable and takes care
        of type conversions

        Parameters
        ----------
        var_name : str
            the name of the variable for which a delegate should be created

        """

        if var_name not in self.vars:
            var = self.variables[var_name]

            if not hasattr(var, 'var_type'):
                return

            getter, setter, store = self.create_type_delegate(var.var_type)

            if self.reference_by_uuid:

                to_uuid_chunks = lambda x: [x[i:i + 36] for i in range(0, len(x), 36)]

                if hasattr(var, 'var_vlen'):
                    if var.var_type.startswith('obj.'):
                        getter = lambda v: \
                            [None if w[0] == '-' else store.load(UUID(w)) for w in to_uuid_chunks(v)]
                    elif var.var_type.startswith('lazyobj.'):
                        getter = lambda v: \
                            [None if w[0] == '-' else LoaderProxy(store, UUID(w)) for w in to_uuid_chunks(v)]
                else:
                    if var.var_type.startswith('obj.'):
                        getter = lambda v: \
                            None if v[0] == '-' else store.load(UUID(v))
                    elif var.var_type.startswith('lazyobj.'):
                        getter = lambda v: None if v[0] == '-' else LoaderProxy(store, UUID(v))

            if True or self.support_simtk_unit:
                if hasattr(var, 'unit_simtk'):
                    if var_name not in self.units:
                        self.update_simtk_unit(var_name)

                    unit = self.units[var_name]

                    def _get(my_getter):
                        import simtk.unit as u
                        if my_getter is None:
                            return lambda v: u.Quantity(v, unit)
                        else:
                            return lambda v: u.Quantity(my_getter(v), unit)

                    def _set(my_setter):
                        if my_setter is None:
                            return lambda v: v / unit
                        else:
                            return lambda v: my_setter(v / unit)

                    getter = _get(getter)
                    setter = _set(setter)

            if True:
                if hasattr(var, 'maskable'):
                    def _get2(my_getter):
                        return lambda v: \
                            [None if hasattr(w, 'mask') else my_getter(w) for w in v] \
                            if type(v) is not str and len(v.shape) > 0 else \
                            (None if hasattr(v, 'mask') else my_getter(v))

                    if getter is not None:
                        getter = _get2(getter)
                    else:
                        getter = _get2(lambda v: v)

            self.vars[var_name] = NetCDFPlus.ValueDelegate(var, getter, setter, store)

        else:
            raise ValueError("Variable '%s' is already taken!" % var_name)

    def create_variable(self, var_name,
                        var_type,
                        dimensions,
                        description=None,
                        chunksizes=None,
                        simtk_unit=None,
                        maskable=False):
        """
        Create a new variable in the netCDF storage.

        This is just a helper function to structure the code better and add
        some convenience to creating more complex variables

        Parameters
        ==========
        var_name : str
            The name of the variable to be created
        var_type : str
            The string representing the type of the data stored in the
            variable.  Allowed are strings of native python types in which
            case the variables will be treated as python or a string of the
            form 'numpy.type' which will refer to the numpy data types.
            Numpy is preferred sinec the api to netCDF uses numpy and thus
            it is faster. Possible input strings are
            `int`, `float`, `long`, `str`, `numpy.float32`, `numpy.float64`,
            `numpy.int8`, `numpy.int16`, `numpy.int32`, `numpy.int64`, `json`,
            `obj.<store>`, `lazyobj.<store>`
        dimensions : str or tuple of str
            A tuple representing the dimensions used for the netcdf variable.
            If not specified then the default dimension of the storage is used.
            If the last dimension is `'...'` then it is assumed that the
            objects are of variable length. In netCDF this is usually
            referred to as a VLType.  We will treat is just as another
            dimension, but it can only be the last dimension.
        description : str
            A string describing the variable in a readable form.
        chunksizes : tuple of int
            A tuple of ints per number of dimensions. This specifies in what
            block sizes a variable is stored. Usually for object related stuff
            we want to store everything of one object at once so this is often
            (1, ..., ...)
        simtk_unit : str
            A string representing the units used for this variable. Can be
            used with all var_types although it makes sense only for numeric
            ones.
        maskable : bool, default: False
            If set to `True` the values in this variable can only partially
            exist and if they have not yet been written they are filled with
            a fill_value which is treated as a non-set variable. The created
            variable will interpret this values as `None` when returned
        """

        ncfile = self

        if type(dimensions) is str:
            dimensions = [dimensions]

        dimensions = list(dimensions)

        new_dimensions = dict()
        for ix, dim in enumerate(dimensions):
            if type(dim) is int:
                dimensions[ix] = var_name + '_dim_' + str(ix)
                new_dimensions[dimensions[ix]] = dim

        if dimensions[-1] == '...':
            # last dimension is simply [] so we allow arbitrary length and remove the last dimension
            variable_length = True
            dimensions = dimensions[:-1]
        else:
            variable_length = False

        if var_type == 'obj' or var_type == 'lazyobj':
            dimensions.append('pair')
            if chunksizes is not None:
                chunksizes = tuple(list(chunksizes) + [2])

        nc_type = self.var_type_to_nc_type(var_type)

        for dim_name, size in new_dimensions.items():
            ncfile.create_dimension(dim_name, size)

        dimensions = tuple(dimensions)

        # if chunksizes are strings then replace by the actual size of the dimension
        if chunksizes is not None:
            chunksizes = list(chunksizes)
            for ix, dim in enumerate(chunksizes):
                if dim == -1:
                    chunksizes[ix] = len(ncfile.dimensions[dimensions[ix]])

                if type(dim) is str:
                    chunksizes[ix] = len(ncfile.dimensions[dim])

            chunksizes = tuple(chunksizes)

        if variable_length:
            vlen_t = ncfile.createVLType(nc_type, var_name + '_vlen')
            ncvar = ncfile.createVariable(
                var_name, vlen_t, dimensions, chunksizes=chunksizes
            )

            setattr(ncvar, 'var_vlen', 'True')
        else:
            ncvar = ncfile.createVariable(
                var_name, nc_type, dimensions, chunksizes=chunksizes
            )

        setattr(ncvar, 'var_type', var_type)

        if self.support_simtk_unit and simtk_unit is not None:

            import simtk.unit as u

            if isinstance(simtk_unit, u.Unit):
                unit_instance = simtk_unit
                symbol = unit_instance.get_symbol()
            elif isinstance(simtk_unit, u.BaseUnit):
                unit_instance = u.Unit({simtk_unit: 1.0})
                symbol = unit_instance.get_symbol()
            elif type(simtk_unit) is str and hasattr(u, simtk_unit):
                unit_instance = getattr(u, simtk_unit)
                symbol = unit_instance.get_symbol()
            else:
                raise NotImplementedError('Unit by abbreviated string representation is not yet supported')

            json_unit = self.simplifier.unit_to_json(unit_instance)

            # store the unit in the dict inside the Storage object
            self.units[var_name] = unit_instance

            # Define units for a float variable
            setattr(ncvar, 'unit_simtk', json_unit)
            setattr(ncvar, 'unit', symbol)

        if maskable:
            setattr(ncvar, 'maskable', 'True')

        if description is not None:
            if type(dimensions) is str:
                dim_names = [dimensions]
            else:
                dim_names = map(lambda p: '#ix{0}:{1}'.format(*p), enumerate(dimensions))

            idx_desc = '[' + ']['.join(dim_names) + ']'
            description = var_name + idx_desc + ' is ' + description.format(idx=dim_names[0],
                                                                            ix=dim_names)

            # Define long (human-readable) names for variables.
            setattr(ncvar, "long_str", description)

        self.update_delegates()

        return ncvar

    def update_delegates(self):
        """
        Updates the set of delegates in `self.vars`

        Should be called after new variables have been created or loaded.
        """
        for name in self.variables:
            if name not in self.vars:
                self.create_variable_delegate(name)

    @staticmethod
    def get_value_parameters(value):
        """
        Compute netcdfplus compatible parameters to store a value

        Parameters
        ----------
        value

        Returns
        -------
        dict
            A dictionary containing the approriate input parameters for
            `var_type`, `dimensions`, `simtk_unit`

        Notes
        -----
        This is a utility function to create a CV using a template

        """

        dimensions = None
        storable = True
        simtk_unit = None

        test_value = value
        test_type = value

        if NetCDFPlus.support_simtk_unit:
            import simtk.unit as u

            if type(test_type) is u.Quantity:
                # could be a Quantity([..])
                simtk_unit = test_type.unit
                test_type = test_type._value
        else:
            u = None

        if type(test_type) is np.ndarray:
            dimensions = test_type.shape
        else:
            if hasattr(test_value, '__len__'):
                dimensions = len(test_value)
                test_type = test_value[0]
                if NetCDFPlus.support_simtk_unit and type(test_type) is u.Quantity:
                    for val in test_value:
                        if type(val._value) is not type(test_value._value):
                            # all values must be of same type
                            storable = False
                else:
                    for val in test_value:
                        if type(val) is not type(test_value):
                            # all values must be of same type
                            storable = False

            if NetCDFPlus.support_simtk_unit and type(test_type) is u.Quantity:
                # could also be [Quantity, ...]
                simtk_unit = test_type.unit
                test_type = test_type._value

        if storable:
            var_type = NetCDFPlus.identify_var_type(test_type)
            return {
                'var_type': var_type,
                'dimensions': dimensions,
                'simtk_unit': simtk_unit
            }

        return {
        }

    @staticmethod
    def identify_var_type(instance):
        """
        Identify common python and numpy types

        Parameters
        ----------
        instance
            python variable instance to be tested for it numeric type

        Returns
        -------
        str
            a string representation of the variable type

        """
        ty = type(instance)

        known_types = [float, int, bool, str]

        if ty in known_types:
            return ty.__name__
        elif hasattr(instance, 'dtype'):
            return 'numpy.' + instance.dtype.type.__name__
        else:
            return 'None'<|MERGE_RESOLUTION|>--- conflicted
+++ resolved
@@ -294,12 +294,10 @@
         elif mode == 'a' or mode == 'r+' or mode == 'r':
             logger.debug("Restore the dict of units from the storage")
 
-<<<<<<< HEAD
+            self.check_version()
+
             self.reference_by_uuid = hasattr(self, 'use_uuid')
             self._create_simplifier()
-=======
-            self.check_version()
->>>>>>> 1f0c4fbe
 
             # open the store that contains all stores
             self.register_store('stores', NamedObjectStore(ObjectStore))
@@ -354,16 +352,12 @@
 
     @property
     def file_size_str(self):
-        current = self.file_size
+        current = float(self.file_size)
         output_prefix = ''
         for prefix in ["k", "M", "G"]:
             if current >= 1024:
                 output_prefix = prefix
                 current /= 1024.0
-<<<<<<< HEAD
-
-        return "{0:.2f}{1}B".format(current, output_prefix)
-=======
         return "{0:.2f}{1}B".format(current, output_prefix)
 
     @staticmethod
@@ -400,7 +394,6 @@
 
     def write_meta(self):
         pass
->>>>>>> 1f0c4fbe
 
     def _setup_class(self):
         """
