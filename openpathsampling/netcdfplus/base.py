import inspect
import logging
import weakref
from types import MethodType

logger = logging.getLogger(__name__)


class StorableObject(object):
    """Mixin that allows an object to carry a .name property that can be saved

    It is not allowed to rename object once it has been given a name. Also
    storage usually sets the name to empty if an object has not been named
    before. This means that you cannot name an object, after is has been saved.
    """

    _weak_cache = weakref.WeakKeyDictionary()
    _weak_index = 0L

    _base = None
    _args = None

    observe_objects = False

    @staticmethod
    def set_observer(active):
        """
        (De-)Activate observing creation of storable objects

        This can be used to track which storable objects are still alive and hence look for memory leaks
        and inspect caching. Use :method:`openpathsampling.netcdfplus.base.StorableObject.count_weaks` to get
        the current summary of created objects

        Parameters
        ----------
        active : bool
            if `True` then observing is enabled. `False` disables observing. Per default observing is
            disabled.


        See Also
        --------
        :method:`openpathsampling.netcdfplus.base.StorableObject.count_weaks`

        """
        if StorableObject.observe_objects is not active:
            return

        if active:
            # activate and add __init__

            def _init(self):
                StorableObject._weak_cache[self] = StorableObject._weak_index
                StorableObject._weak_index += 1

            StorableObject.__init__ = MethodType(_init, None, StorableObject)
            StorableObject.observe_objects = True

        if not active:
            del StorableObject.__init__


    @staticmethod
    def count_weaks():
        summary = dict()
        complete = list(StorableObject._weak_cache)
        for obj in complete:
            name = obj.base_cls_name
            summary[name] = summary.get(name, 0) + 1

        return summary

    def idx(self, store):
        if hasattr(store, 'index'):
            return store.index.get(self, None)
        else:
            return store.idx(self)

    @property
    def cls(self):
        return self.__class__.__name__

    def save(self, storage):
        storage.save(self)

    @classmethod
    def base(cls):
        """
        Return the most parent class that is actually derived from Storable(Named)Object

        Important to determine which store should be used for storage

        Returns
        -------
        type
            the base class
        """
        if cls._base is None:
            if cls is not StorableObject and cls is not StorableNamedObject:
                if StorableObject in cls.__bases__ or StorableNamedObject in cls.__bases__:
                    cls._base = cls
                else:
                    if hasattr(cls.__base__, 'base'):
                        cls._base = cls.__base__.base()
                    else:
                        cls._base = cls

        return cls._base

    @property
    def base_cls_name(self):
        """
        Return the name of the base class

        Returns
        -------
        str
            the string representation of the base class

        """
        return self.base().__name__

    @property
    def base_cls(self):
        return self.base()

    @classmethod
    def descendants(cls):
        """
        Return a list of all subclassed objects

        Returns
        -------
        list of type
            list of subclasses of a storable object
        """
        return cls.__subclasses__() + \
               [g for s in cls.__subclasses__() for g in s.descendants()]

    @staticmethod
    def objects():
        """
        Returns a dictionary of all storable objects

        Returns
        dict of str : type
            a dictionary of all subclassed objects from StorableObject. The name points to the class.
        """
        subclasses = StorableObject.descendants()

        return {subclass.__name__: subclass for subclass in subclasses}

    @classmethod
    def args(cls):
        """
        Return a list of args of the __init__ function of a class

        Returns
        -------
        list of str
            the list of argument names. No information about defaults is included.

        """
        try:
            args = inspect.getargspec(cls.__init__)
        except TypeError:
            return []
        return args[0]

    _excluded_attr = []
    _exclude_private_attr = True
    _restore_non_initial_attr = True
    _restore_name = True

    def to_dict(self):
        """
        Convert object into a dictionary representation

        Used to convert the dictionary into JSON string for serialization

        Returns
        -------
        dict
            the dictionary representing the (immutable) state of the object

        """
        excluded_keys = ['idx', 'json', 'identifier']
        keys_to_store = {
            key for key in self.__dict__
            if key not in excluded_keys and
            key not in self._excluded_attr and
            not (key.startswith('_') and self._exclude_private_attr)
        }
        return {
            key: self.__dict__[key] for key in keys_to_store
        }

    @classmethod
    def from_dict(cls, dct):
        """
        Reconstruct an object from a dictionary representaiton

        Parameters
        ----------
        dct : dict
            the dictionary containing a state representaion of the class.

        Returns
        -------
        :class:`openpathsampling.netcdfplus.StorableObject`
            the reconstructed storable object
        """
        if dct is None:
            dct = {}
        try:
            init_dct = dct
            non_init_dct = {}
            if hasattr(cls, 'args'):
                args = cls.args()
                init_dct = {key: dct[key] for key in dct if key in args}
                non_init_dct = {key: dct[key] for key in dct if key not in args}

            obj = cls(**init_dct)

            if cls._restore_non_initial_attr:
                if len(non_init_dct) > 0:
                    for key, value in non_init_dct.iteritems():
                        setattr(obj, key, value)
            else:
                if cls._restore_name:
                    if 'name' in dct:
                        obj.name = dct['name']

            return obj

        except TypeError as e:
            #TODO: Better exception
            print dct
            print cls.__name__
            print e
            print args
            print init_dct
            print non_init_dct


class StorableNamedObject(StorableObject):
    """Mixin that allows an object to carry a .name property that can be saved

    It is not allowed to rename object once it has been given a name. Also
    storage usually sets the name to empty if an object has not been named
    before. This means that you cannot name an object, after is has been saved.
    """

    def __init__(self):
        super(StorableNamedObject, self).__init__()
        self._name = ''
        self._name_fixed = False

    @property
    def default_name(self):
        """
        Return the default name.

        Usually derived from the objects class

        Returns
        -------
        str
            the default name

        """
        return '[' + self.__class__.__name__ + ']'

    def fix_name(self):
        """
        Set the objects name to be immutable.

        Usually called after load and save to fix the stored state.
        """
        self._name_fixed = True

    @property
    def name(self):
        if self._name == '':
            return self.default_name
        else:
            return self._name

    @name.setter
    def name(self, name):
        if self._name_fixed:
            raise ValueError('Objects cannot be renamed to "%s" after is has been saved, it is already named "%s"' % (
                name, self._name))
        else:
            if name != self._name:
                self._name = name
                logger.debug('Nameable object is renamed from "%s" to "%s"' % (self._name, name))

    @property
    def is_named(self):
        """True if this object has a custom name.

        This distinguishes default algorithmic names from assigned names.
        """
        return self._name != ""

    def named(self, name):
        """Name an unnamed object.

        This only renames the object if it does not yet have a name. It can
        be used to chain the naming onto the object creation. It should also
        be used when naming things algorithmically: directly setting the
        .name attribute could override a user-defined name.

        Examples
        --------
        >>> import openpathsampling as p
        >>> full = p.FullVolume().named('myFullVolume')
        """

        if self._name == "":
            self._name = name

<<<<<<< HEAD
        return self


def create_to_dict(keys_to_store):
    def to_dict(self):
        return {key: getattr(self, key) for key in keys_to_store}

    return to_dict
=======
        return self
>>>>>>> 0e5ffd27
<|MERGE_RESOLUTION|>--- conflicted
+++ resolved
@@ -321,7 +321,6 @@
         if self._name == "":
             self._name = name
 
-<<<<<<< HEAD
         return self
 
 
@@ -329,7 +328,4 @@
     def to_dict(self):
         return {key: getattr(self, key) for key in keys_to_store}
 
-    return to_dict
-=======
-        return self
->>>>>>> 0e5ffd27
+    return to_dict