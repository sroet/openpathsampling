"""
@author: JD Chodera
@author: JH Prinz
"""

import numpy as np
import mdtraj as md
import simtk.unit as u

import openpathsampling as paths
from openpathsampling.base import StorableObject
<<<<<<< HEAD
=======

>>>>>>> e24a8009

# =============================================================================================
# SIMULATION TRAJECTORY
# =============================================================================================


class Trajectory(list, StorableObject):
    """
    Simulation trajectory. Essentially a python list of snapshots
    """
<<<<<<< HEAD

    engine = None
    use_lazy = True    # We assume that snapshots are immutable. That should safe a lot of time to copy trajectories

=======

    engine = None

>>>>>>> e24a8009
    def __init__(self, trajectory=None):
        """
        Create a simulation trajectory object

        Parameters
        ----------

        trajectory : Trajectory
            if specified, make a deep copy of specified trajectory
        """

        # Initialize list.
        list.__init__(self)
        StorableObject.__init__(self)

        self.path_probability = None  # For future uses

        if trajectory is not None:
            # Try to make a copy out of whatever container we were provided
            if hasattr(trajectory, 'atom_indices'):
                self.atom_indices = trajectory.atom_indices
            else:
                self.atom_indices = None

            self.extend(trajectory)
        else:
            self.atom_indices = None

    def __str__(self):
        return 'Trajectory[' + str(len(self)) + ']'

    def __repr__(self):
        return 'Trajectory[' + str(len(self)) + ']'

    def map(self, fnc, allow_fast=True):
        """
        This runs a function and tries to be fast.

        Fast here means that functions that are purely based on CVs can be
        evaluated without actually loading the real Snapshot object. This
        functions tries to do that and if it fails it does it the usual way
        and creates the snapshot object. This bears the possibility that
        the function uses the fake snapshots and returns a non-sense value.
        It is up to the user to make sure this will not happen.
        """

        if allow_fast:
            try:
                return [fnc(frame) for frame in list.__iter__(self)]
            except:
                pass

        return [fnc(frame) for frame in self]

    @property
    def reversed(self):
        """
        Returns a reversed (shallow) copy of the trajectory itself. Effectively
        creates a new Trajectory object and then fills it with shallow reversed copies
        of the contained snapshots.

        Returns
        -------
        Trajectory()
            the reversed trajectory
        """

        return Trajectory([snap for snap in reversed(self)])

    def coordinates(self):
        """
        Return all coordinates as a numpy array
        
        Returns
        -------        
        coordinates : numpy.ndarray((n_frames, n_atoms, 3))
            numpy.array of coordinates of size number of
            frames 'n_frames' x number of atoms 'n_atoms' x 3 in x,y,z
        """

        # Make sure snapshots are stored and have an index and then add the snapshot index to the trajectory

        n_frames = len(self)
        n_atoms = self.n_atoms
        n_spatial = self.spatial

        output = np.zeros([n_frames, n_atoms, n_spatial], np.float32)

        for frame_index in range(n_frames):
            if self.atom_indices is None:
                output[frame_index, :, :] = self[frame_index].coordinates
            else:
                output[frame_index, :, :] = self[frame_index].coordinates[self.atom_indices, :]

        return output

    def xyz(self):
        n_frames = len(self)
        n_atoms = self.n_atoms
        n_spatial = self.spatial

        output = np.zeros([n_frames, n_atoms, n_spatial], np.float32)

        for frame_index in range(n_frames):
            if self.atom_indices is None:
                output[frame_index, :, :] = self[frame_index].xyz
            else:
                output[frame_index, :, :] = self[frame_index].xyz[self.atom_indices, :]

        return output

    @property
    def n_snapshots(self):
        """
        Return the number of frames in the trajectory.
        
        Returns
        -------        
        length (int) - the number of frames in the trajectory

        Notes
        -----
        Might be removed in later versions for len(trajectory) is more pythonic

        See also
        --------
        n_frames, len

        """

        return len(self)

    @property
    def n_frames(self):
        """
        Return the number of frames in the trajectory.

        Returns
        -------
        length (int) - the number of frames in the trajectory

        See also
        --------
        n_snapshots, len

        """

        return len(self)

    def configurations(self):
        """
        Return a list of the snapshots in the trajectory

        Returns
        -------
        list of Configuration
            the list of Configuration objects

        """
        return [f.configuration for f in self]

    def momenta(self):
        """
        Return a list of the Momentum objects in the trajectory

        Returns
        -------
        list of Momentum()
            the list of Momentum objects
        """
        return [f.momenta for f in self]

    @property
    def spatial(self):
        if self.topology is None:
            n_spatial = self[0].coordinates.shape[1]
        else:
            n_spatial = self.topology.n_spatial

        return n_spatial

    @property
    def n_atoms(self):
        """
        Return the number of atoms in the trajectory in the current view. 
        
        Returns
        -------        
        n_atoms : int
            number of atoms

        Notes
        -----        
        If a trajectory has been subsetted then this returns only the number
        of the view otherwise if equals the number of atoms in the snapshots stored
        
        """

        if self.atom_indices is None:
            n_atoms = self[0].xyz.shape[0]
        else:
            n_atoms = len(self.atom_indices)
        return n_atoms

    # =============================================================================================
    # LIST INHERITANCE FUNCTIONS
    # =============================================================================================

    def __getslice__(self, *args, **kwargs):
<<<<<<< HEAD
        ret =  list.__getslice__(self, *args, **kwargs)
=======
        ret = list.__getslice__(self, *args, **kwargs)
>>>>>>> e24a8009
        if type(ret) is list:
            ret = Trajectory(ret)
            ret.atom_indices = self.atom_indices

        return ret

    def __hash__(self):
        return object.__hash__(self)

    def __getitem__(self, index):
        # Allow for numpy style of selecting several indices using a list as index parameter
        if hasattr(index, '__iter__'):
            ret = [list.__getitem__(self, i) for i in index]
        else:
            ret = list.__getitem__(self, index)

        if type(ret) is list:
            ret = Trajectory(ret)
            ret.atom_indices = self.atom_indices
        elif hasattr(ret, '_idx'):
            ret = ret.__subject__

        return ret

    def __reversed__(this):
        class ObjectIterator:
            def __init__(self):
                self.trajectory = this
                self.idx = len(this)
                self.length = 0

            def __iter__(self):
                return self

            def next(self):
                if self.idx > self.length:
                    self.idx -= 1
                    snapshot = self.trajectory[self.idx]
                    return snapshot.reversed
                else:
                    raise StopIteration()

        return ObjectIterator()

    def lazy(self):
        """
        Returns all contains all actual elements

        This will also return lazy proxy objects and not the references ones
        as does __iter__, __reversed__ or __getitme__. Useful for faster access to the elements

        Returns
        -------
        list of openpathsampling.Snapshot or openpathsampling.storage.objproxy.LoaderProxy
        """
        return list(self.iterlazy())

    def iterlazy(self):
        """
        Returns an iterator over all actual elements

        This will also return lazy proxy objects and not the references ones
        as does __iter__, __reversed__ or __getitme__. Useful for faster access to the elements

        Returns
        -------
        Iterator() over list of openpathsampling.Snapshot or openpathsampling.storage.objproxy.LoaderProxy

        """
        return list.__iter__(self)

    def __iter__(this):
        """
        Return an iterator over all snapshots in the storage

        This will always give real openpathsampling.Snapshot objects and never proxies to snapshots.
        If you prefer proxies (if available) use `.iteritems()`

        Parameters
        ----------
        iter_range : slice or None
            if this is not `None` it confines the iterator to objects specified
            in the slice

        Returns
        -------
        Iterator()
            The iterator that iterates the objects in the store

        """

        class ObjectIterator:
            def __init__(self):
                self.trajectory = this
                self.idx = 0
                self.length = len(this)

            def __iter__(self):
                return self

            def next(self):
                if self.idx < self.length:
                    obj = self.trajectory[self.idx]
                    self.idx += 1
                    return obj
                else:
                    raise StopIteration()

        return ObjectIterator()

    def __add__(self, other):
        t = Trajectory(self)
        t.extend(other)
        return t

    # =============================================================================================
    # PATH ENSEMBLE FUNCTIONS
    # =============================================================================================

    def summarize_by_volumes(self, label_dict):
        """Summarize trajectory based on number of continuous frames in volumes.

        This uses a dictionary of disjoint volumes: the volumes must be disjoint
        so that every frame can be mapped to one volume. If the frame maps to
        none of the given volumes, it returns the label None.

        Parameters
        ----------
        label_dict : dict
            dictionary with labels for keys and volumes for values

        Returns
        -------
        list of tuple
            format is (label, number_of_frames)
        """
        last_vol = None
        count = 0
        segment_labels = []
        for frame in list.__iter__(self):
            in_state = []
            for key in label_dict.keys():
                vol = label_dict[key]
                if vol(frame):
                    in_state.append(key)
            if len(in_state) > 1:
                raise RuntimeError("Volumes given to summarize_by_volumes not disjoint")
            if len(in_state) == 0:
                current_vol = None
            else:
                current_vol = in_state[0]

            if last_vol == current_vol:
                count += 1
            else:
                if count > 0:
                    segment_labels.append((last_vol, count))
                last_vol = current_vol
                count = 1
        segment_labels.append((last_vol, count))
        return segment_labels

    def summarize_by_volumes_str(self, label_dict, delimiter="-"):
        """
        Return string version of the volumes visited by this trajectory.

        See `Trajectory.summarize_by_volumes` for details.

        Parameters
        ----------
        label_dict : dict
            dictionary with labels for keys and volumes for values
        delimiter : string (default "-")
            string used to separate volumes in output

        Returns
        -------
        string
            order in which this trajectory visits the volumes in
            `label_dict`, separated by the `delimiter`
        """
        summary = self.summarize_by_volumes(label_dict)
        return delimiter.join([str(s[0]) for s in summary])

    def pathHamiltonian(self):
        """
        Compute the generalized path Hamiltonian of the trajectory.

        Parameters
        ----------
        trajectory (Trajectory) - the trajectory

        Returns
        -------        
        H : simtk.unit.Quantity with units of energy
            the generalized path Hamiltonian

        References
        ----------       
        For a description of the path Hamiltonian, see [1]:

        [1] Chodera JD, Swope WC, Noe F, Prinz JH, Shirts MR, and Pande VS. Dynamical reweighting:
        Improved estimates of dynamical properties from simulations at multiple temperatures.    
        """

        nsnapshots = len(self)
        if nsnapshots > 0:
            H = self[0].total_energy
            for snapshot_index in range(1, nsnapshots - 1):
                H += self[snapshot_index].kinetic_energy
        else:
            H = 0

        return H

    def computeActivity(self, atom_indices=None):
        """
        Compute the (timeless!) activity of a given trajectory, defined in Ref. [1] as

        K[x(t)] / delta_t = delta_t \sum_{t=0}^{t_obs} \sum_{j=1}^N [r_j(t+delta_t) - r_j(t)]^2 / delta_t

        RETURNS

        K (simtk.unit) - activity K[x(t)] for the specified trajectory
        
        NOTES
        
        Can we avoid dividing and multipying by nanometers to speed up?

        """

        # Determine number of frames in trajectory.
        nframes = len(self)

        # Compute activity of component A.
        K = 0.0

        if atom_indices is None:
            atom_indices = slice(None)

        for frame_index in range(nframes - 1):
            # Compute displacement of all atoms.
            delta_r = self[frame_index + 1].coordinates - self[frame_index].coordinates
            # Compute contribution to activity K.
            K += ((delta_r[atom_indices, :] / u.nanometers) ** 2).sum()

        return K * (u.nanometers ** 2)

    def logEquilibriumTrajectoryProbability(self):
        """
        Compute the (temperatureless!) log equilibrium probability

        Up to an unknown additive constant of an unbiased trajectory evolved
        according to Verlet dynamics with Andersen thermostatting.

        Parameters
        ----------
        trajectory : openpathsampling.Trajectory
            the trajectory

        Returns
        -------        
        log_q : float
            the log equilibrium probability of the trajectory divided by the
            inverse temperature beta
        
        NOTES
        -----
        This might be better places into the trajectory class. The trajectory
        should know the system and ensemble? and so it is not necessarily
        TPS specific

        """

        nsnapshots = len(self)
        log_q = - self[0].total_energy
        for snapshot_index in range(1, nsnapshots - 1):
            log_q += - self[snapshot_index].kinetic_energy

        return log_q

    # =============================================================================================
    # ANALYSIS FUNCTIONS
    # =============================================================================================

    def is_correlated(self, other):
        """
        Checks if two trajectories share a common snapshot

        Parameters
        ----------
        other : openpathsampling.Trajectory
            the second trajectory to check for common snapshots

        Returns
        -------
        bool
            returns True if at least one snapshot appears in both trajectories
        """

        # if hasattr(self, 'idx') and hasattr(other, 'idx'):
        #     shared_store = set(self.idx.keys()) & set(other.idx.keys())
        #     # both are saved so use the snapshot idx as identifiers
        #     if len(shared_store) > 0:
        #         storage = list(shared_store)[0]
        #         t1id = storage.trajectories.snapshot_indices(self.idx[storage])
        #         t2id = storage.trajectories.snapshot_indices(other.idx[storage])
        #         return bool(set(t1id) & set(t2id))

        # Use some fallback
        return bool(self.shared_configurations(other))

    def shared_configurations(self, other):
        """
        Returns a set of shared snapshots

        Parameters
        ----------
        other : Trajectory()
            the second trajectory to use

        Returns
        -------
        set of Snapshot()
            the set of common snapshots
        """
        return set([snap.configuration for snap in self]) & set([snap.configuration for snap in other])

    def shared_subtrajectory(self, other):
        """
        Returns a subtrajectory which only contains frames present in other

        Parameters
        ----------
        other : Trajectory()
            the second trajectory to use

        Returns
        -------
        Trajectory
            the shared subtrajectory
        """
        shared = self.shared_configurations(other)
        return Trajectory([snap for snap in self if snap.configuration in shared])

    # =============================================================================================
    # UTILITY FUNCTIONS
    # =============================================================================================

    def subset(self, atom_indices):
        """
        Reduce the view of the trajectory to a subset of atoms specified.

        This is only a view, no data will be changed or copied.
        
        Returns
        -------        
        trajectory : openpathsampling.Trajectory
            the trajectory showing the subsets of atoms
        """

        t = Trajectory(self)
        t.atom_indices = atom_indices
        return t

    @property
    def solute(self):
        """
        Reduce the view of the trajectory to a subset of solute atoms
        specified in the associated DynamicsEngine
        
        Returns
        -------        
        trajectory : Trajectory
            the trajectory showing the subsets of solute atoms
        """

        # TODO: To remove the dependency of the dynamics engine we need to get the information
        # TODO: about the solute_indices from somewhere else, preferrably the topology?

        if Trajectory.engine is None:
            raise ValueError("No engine specified to get solute_indices from !")

        return self.subset(Trajectory.engine.solute_indices)

    def full(self):
        """
        Return a view of the trajectory with all atoms

        Returns
        -------
        trajectory : Trajectory
            the trajectory showing the subsets of solute atoms
        """
        return self.subset(None)

    def md(self, topology=None):
        """
        Construct a mdtraj.Trajectory object from the Trajectory itself

        Parameters
        ----------
        topology : mdtraj.Topology()
            If not None this topology will be used to construct the mdtraj
            objects otherwise the topology object will be taken from the
            configurations in the trajectory snapshots.
        
        Returns
        -------        
        trajectory : mdtraj.Trajectory
            the trajectory
        """

        if topology is None:
            topology = self.md_topology()

        output = self.coordinates()

        return md.Trajectory(output, topology)

    @staticmethod
    def from_mdtraj(mdtrajectory):
        """
        Construct a Trajectory object from an mdtraj.Trajectory object

        Parameters
        ----------
        mdtrajectory : mdtraj.Trajectory
            Input mdtraj.Trajectory

        Returns
        -------
        Trajectory
        """
        trajectory = Trajectory()

        velocities = \
            u.Quantity(np.zeros(mdtrajectory.xyz[0].shape, dtype=np.float32), u.nanometers / u.picoseconds)

        zero_momentum = paths.Momentum(velocities=velocities)

        for frame_num in range(len(mdtrajectory)):
            # mdtraj trajectories only have coordinates and box_vectors
            coord = u.Quantity(mdtrajectory.xyz[frame_num], u.nanometers)
            if mdtrajectory.unitcell_vectors is not None:
                box_v = u.Quantity(mdtrajectory.unitcell_vectors[frame_num],
                                   u.nanometers)
            else:
                box_v = None
            config = paths.Configuration(coordinates=coord, box_vectors=box_v)

            snap = paths.Snapshot(configuration=config, momentum=zero_momentum)
            trajectory.append(snap)

        return trajectory

    @property
    def topology(self):
        """
        Return a Topology object representing the topology of the
        current view of the trajectory

        Returns
        -------
        topology : opentis.Topology
            the topology object

        Notes
        -----
        This is taken from the configuration of the first frame.
        """

        topology = None

        if len(self) > 0 and self[0].topology is not None:
            # if no topology is defined
            topology = self[0].topology

            if self.atom_indices is not None:
                topology = topology.subset(self.atom_indices)

        return topology

    def md_topology(self):
        """
        Return a mdtraj.Topology object representing the topology of the
        current view of the trajectory
        
        Returns
        -------        
        topology : mdtraj.Topology
            the topology

        Notes
        -----
        This is taken from the configuration of the first frame.
        Use topology.md instead
        TODO: Should be removed
        """
        return self.topology.md<|MERGE_RESOLUTION|>--- conflicted
+++ resolved
@@ -9,10 +9,7 @@
 
 import openpathsampling as paths
 from openpathsampling.base import StorableObject
-<<<<<<< HEAD
-=======
-
->>>>>>> e24a8009
+
 
 # =============================================================================================
 # SIMULATION TRAJECTORY
@@ -23,16 +20,9 @@
     """
     Simulation trajectory. Essentially a python list of snapshots
     """
-<<<<<<< HEAD
 
     engine = None
-    use_lazy = True    # We assume that snapshots are immutable. That should safe a lot of time to copy trajectories
-
-=======
-
-    engine = None
-
->>>>>>> e24a8009
+
     def __init__(self, trajectory=None):
         """
         Create a simulation trajectory object
@@ -242,11 +232,7 @@
     # =============================================================================================
 
     def __getslice__(self, *args, **kwargs):
-<<<<<<< HEAD
-        ret =  list.__getslice__(self, *args, **kwargs)
-=======
         ret = list.__getslice__(self, *args, **kwargs)
->>>>>>> e24a8009
         if type(ret) is list:
             ret = Trajectory(ret)
             ret.atom_indices = self.atom_indices
