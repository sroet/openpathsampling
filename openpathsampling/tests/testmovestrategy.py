from nose.tools import (assert_equal, assert_not_equal, assert_items_equal,
                        assert_almost_equal, raises, assert_in,
                        assert_not_in)
from nose.plugins.skip import Skip, SkipTest
from test_helpers import (
    true_func, assert_equal_array_array, make_1d_traj, MoverWithSignature,
    setify_ensemble_signature, reorder_ensemble_signature
)

import openpathsampling as paths
from openpathsampling.analysis.move_scheme import MoveScheme, DefaultScheme
from openpathsampling.analysis.move_strategy import *
from openpathsampling import VolumeFactory as vf

import collections

import logging
logging.getLogger('openpathsampling.initialization').setLevel(logging.CRITICAL)
logging.getLogger('openpathsampling.ensemble').setLevel(logging.CRITICAL)
logging.getLogger('openpathsampling.storage').setLevel(logging.CRITICAL)

class MockMoveStrategy(MoveStrategy):
    def make_movers(self, scheme):
        return None

def find_mover(scheme, group, sig):
    mover = None
    for m in scheme.movers[group]:
        if m.ensemble_signature_set == (set(sig[0]), set(sig[1])):
            mover = m
    return mover


class testStrategyLevels(object):
    def test_level_type(self):
        assert_equal(levels.level_type(10), levels.SIGNATURE)
        assert_equal(levels.level_type(1), levels.SIGNATURE)
        assert_equal(levels.level_type(19), levels.SIGNATURE)
        assert_equal(levels.level_type(20), None)
        assert_equal(levels.level_type(21), levels.MOVER)
        assert_equal(levels.level_type(35), levels.MOVER)
        assert_equal(levels.level_type(100), levels.GLOBAL)


class MoveStrategyTestSetup(object):
    def setup(self):
        cvA = paths.CV_Function(name="xA", f=lambda s : s.xyz[0][0])
        cvB = paths.CV_Function(name="xB", f=lambda s : -s.xyz[0][0])
        self.stateA = paths.CVRangeVolume(cvA, float("-inf"), -0.5)
        self.stateB = paths.CVRangeVolume(cvB, float("-inf"), -0.5)
        interfacesA = vf.CVRangeVolumeSet(cvA, float("-inf"), 
                                          [-0.5, -0.3, -0.1, 0.0])
        interfacesB = vf.CVRangeVolumeSet(cvB, float("-inf"), 
                                          [-0.5, -0.3, -0.1, 0.0])
        self.network = paths.MSTISNetwork([
            (self.stateA, interfacesA, cvA),
            (self.stateB, interfacesB, cvB)
        ])


class testMoveStrategy(MoveStrategyTestSetup):
    def test_levels(self):
        strategy = MockMoveStrategy(ensembles=None, group="test", replace=True)
        assert_equal(strategy.level, -1)
        assert_equal(strategy.replace_signatures, False)
        assert_equal(strategy.replace_movers, False)
        strategy.level = 10
        assert_equal(strategy.level, levels.SIGNATURE)
        assert_equal(strategy.replace_signatures, True)
        assert_equal(strategy.replace_movers, False)
        strategy.level = 25
        assert_not_equal(strategy.level, levels.MOVER)
        assert_equal(levels.level_type(strategy.level), levels.MOVER)
        assert_equal(strategy.replace_signatures, False)
        assert_equal(strategy.replace_movers, True)
        strategy.level = 99
        assert_equal(strategy.replace_signatures, False)
        assert_equal(strategy.replace_movers, False)

    def test_get_ensembles(self):
        self.strategy = MockMoveStrategy(ensembles=None, group="test", 
                                         replace=True)
        scheme = MoveScheme(self.network)
        # load up the relevant ensembles to test against
        transition_ensembles = []
        for transition in self.network.sampling_transitions:
            transition_ensembles.append(transition.ensembles)
        assert_equal(len(transition_ensembles), 2)
        for ens_set in transition_ensembles:
            assert_equal(len(ens_set), 3)
        ensA = self.network.from_state[self.stateA].ensembles
        assert_equal(len(ensA), 3)
        # if you error before this, something is wrong in setup
        ensembles = self.strategy.get_ensembles(scheme, None)
        assert_equal(ensembles, transition_ensembles)

        ensembles = self.strategy.get_ensembles(scheme, ensA)
        assert_equal(ensembles, [ensA])

        extra_ens = transition_ensembles[1][0]
        weird_ens_list = [[ensA[0]], ensA[1], [extra_ens]]
        ensembles = self.strategy.get_ensembles(scheme, weird_ens_list)
        assert_equal(ensembles, [[ensA[0]], [ensA[1]], [extra_ens]])

        ensembles = self.strategy.get_ensembles(scheme, extra_ens)
        assert_equal(len(ensembles), 1)
        assert_equal(len(ensembles[0]), 1)
        assert_equal(ensembles[0][0], extra_ens)

class testOneWayShootingStrategy(MoveStrategyTestSetup):
    def test_make_movers(self):
        strategy = OneWayShootingStrategy()
        scheme = MoveScheme(self.network)
        movers = strategy.make_movers(scheme)
        assert_equal(len(movers), 6)
        for mover in movers:
            assert_equal(type(mover), paths.OneWayShootingMover)
            assert_equal(type(mover.selector), paths.UniformSelector)

class testNearestNeighborRepExStrategy(MoveStrategyTestSetup):
    def test_make_movers(self):
        strategy = NearestNeighborRepExStrategy()
        scheme = MoveScheme(self.network)
        movers = strategy.make_movers(scheme)
        assert_equal(len(movers), 4)
        ens0 = self.network.sampling_transitions[0].ensembles
        ens1 = self.network.sampling_transitions[1].ensembles
        assert_equal_array_array(movers[0].ensemble_signature,
                     ((ens0[0], ens0[1]), (ens0[0], ens0[1])))
        assert_equal_array_array(movers[1].ensemble_signature,
                     ((ens0[1], ens0[2]), (ens0[1], ens0[2])))
        assert_equal_array_array(movers[2].ensemble_signature,
                     ((ens1[0], ens1[1]), (ens1[0], ens1[1])))
        assert_equal_array_array(movers[3].ensemble_signature,
                     ((ens1[1], ens1[2]), (ens1[1], ens1[2])))

class testAllSetRepExStrategy(MoveStrategyTestSetup):
    def test_make_movers(self):
        strategy = AllSetRepExStrategy()
        scheme = MoveScheme(self.network)
        movers = strategy.make_movers(scheme)
        assert_equal(len(movers), 6)
        ens0 = self.network.sampling_transitions[0].ensembles
        ens1 = self.network.sampling_transitions[1].ensembles

        signatures = [(set(m.ensemble_signature[0]),
                       set(m.ensemble_signature[1])) for m in movers]
        expected_signatures = [
            ((ens0[0], ens0[1]), (ens0[0], ens0[1])),
            ((ens0[0], ens0[2]), (ens0[0], ens0[2])),
            ((ens0[1], ens0[2]), (ens0[1], ens0[2])),
            ((ens1[0], ens1[1]), (ens1[0], ens1[1])),
            ((ens1[0], ens1[2]), (ens1[0], ens1[2])),
            ((ens1[1], ens1[2]), (ens1[1], ens1[2]))
        ]
        for sig in expected_signatures:
            set_sig = (set(sig[0]), set(sig[1]))
            assert_in(set_sig, signatures)

class testSelectedPairsRepExStrategy(MoveStrategyTestSetup):
    def test_make_movers(self):
        ens00 = self.network.sampling_transitions[0].ensembles[0]
        ens02 = self.network.sampling_transitions[0].ensembles[2]
        strategy = SelectedPairsRepExStrategy(ensembles=[ens00, ens02])
        scheme = MoveScheme(self.network)
        movers = strategy.make_movers(scheme)
        assert_equal(len(movers), 1)
        assert_equal(movers[0].ensemble_signature_set, 
                     ({ ens00, ens02 }, ({ ens00, ens02 })))

    @raises(RuntimeError)
    def test_init_ensembles_none(self):
        strategy = SelectedPairsRepExStrategy()

    @raises(RuntimeError)
    def test_init_ensembles_triplet(self):
        ensembles = self.network.sampling_transitions[0].ensembles
        strategy = SelectedPairsRepExStrategy(ensembles=ensembles)

    def test_make_movers_multiple_pairs(self):
        ens00 = self.network.sampling_transitions[0].ensembles[0]
        ens01 = self.network.sampling_transitions[0].ensembles[1]
        ens02 = self.network.sampling_transitions[0].ensembles[2]
        strategy = SelectedPairsRepExStrategy(ensembles=[[ens00, ens01],
                                                         [ens00, ens02],
                                                         [ens01, ens02]])
        scheme = MoveScheme(self.network)
        movers = strategy.make_movers(scheme)
        assert_equal(len(movers), 3)
        assert_equal(movers[0].ensemble_signature_set,
                     ({ens00, ens01}, {ens00, ens01}))
        assert_equal(movers[1].ensemble_signature_set,
                     ({ens00, ens02}, {ens00, ens02}))
        assert_equal(movers[2].ensemble_signature_set,
                     ({ens01, ens02}, {ens01, ens02}))

class testReplicaExchangeStrategy(MoveStrategyTestSetup):
    def test_make_movers(self):
        strategy = ReplicaExchangeStrategy()
        scheme = MoveScheme(self.network)
        scheme.apply_strategy(NearestNeighborRepExStrategy())
        movers = strategy.make_movers(scheme)
        assert_equal(len(movers), 4)

    def test_swap_to_hop_to_swap(self):
        scheme = DefaultScheme(self.network)
        root = scheme.move_decision_tree()
        assert_equal(len(scheme.movers['repex']), 6)
        old_movers = scheme.movers['repex']
        scheme.append(EnsembleHopStrategy(), force=True)
        root = scheme.move_decision_tree(rebuild=True)
        assert_equal(len(scheme.movers['repex']), 12)
        scheme.append(ReplicaExchangeStrategy(), force=True)
        root = scheme.move_decision_tree(rebuild=True)
        assert_equal(len(scheme.movers['repex']), 6)
        new_movers = scheme.movers['repex']
        assert_not_equal(old_movers, new_movers)
        old_sigs = [m.ensemble_signature_set for m in old_movers]
        new_sigs = [m.ensemble_signature_set for m in new_movers]
        for old in old_sigs:
            assert_in(old, new_sigs)

    @raises(RuntimeError)
    def test_detailed_balance_partners(self):
        scheme = DefaultScheme(self.network)
        scheme.append(EnsembleHopStrategy(), force=True)
        root = scheme.move_decision_tree()
        assert_equal(len(scheme.movers['repex']), 12)
        scheme.movers['repex'].pop()
        assert_equal(len(scheme.movers['repex']), 11)
        strategy = ReplicaExchangeStrategy()
        strategy.make_movers(scheme)


class testEnsembleHopStrategy(MoveStrategyTestSetup):
    def test_make_movers(self):
        strategy = EnsembleHopStrategy()
        scheme = MoveScheme(self.network)
        scheme.apply_strategy(NearestNeighborRepExStrategy())
        movers = strategy.make_movers(scheme)
        # defaults to 4 repex movers, so
        assert_equal(len(movers), 8)

        # set up the swap pairs
        swap_pairs = []
        for trans in self.network.sampling_transitions:
            swap_pairs.extend([[trans.ensembles[i], trans.ensembles[i+1]] 
                               for i in range(len(trans.ensembles)-1)])
        assert_equal(len(swap_pairs), 4)

        # check that each swap pair has a hop
        mover_sigs = [m.ensemble_signature for m in movers]
        for pair in swap_pairs:
            sig1 = ((pair[0],),(pair[1],))
            sig2 = ((pair[1],),(pair[0],))
            assert_in(sig1, mover_sigs)
            assert_in(sig2, mover_sigs)

        scheme.movers['repex'] = movers
        newmovers = strategy.make_movers(scheme)
        assert_equal(len(newmovers), 8)
        for mover in newmovers:
            assert_in(mover.ensemble_signature, mover_sigs)

    @raises(RuntimeError)
    def test_different_number_input_output_ensembles(self):
        ens0 = self.network.sampling_ensembles[0]
        ens1 = self.network.sampling_ensembles[1]
        ens2 = self.network.sampling_ensembles[2]
        weird_mover = MoverWithSignature(
            input_ensembles=[ens0, ens1, ens2],
            output_ensembles=[ens0, ens1]
        )
        assert_equal(weird_mover.ensemble_signature, 
                     ((ens0,ens1,ens2),(ens0,ens1)))
        scheme = MoveScheme(self.network)
        scheme.movers['weird'] = [weird_mover]
        strategy = EnsembleHopStrategy(group='weird')
        strategy.make_movers(scheme)

    @raises(RuntimeError)
    def test_wrong_number_ensembles_in_signature(self):
        ens0 = self.network.sampling_ensembles[0]
        ens1 = self.network.sampling_ensembles[1]
        ens2 = self.network.sampling_ensembles[2]
        weird_mover = MoverWithSignature(
            input_ensembles=[ens0, ens1, ens2],
            output_ensembles=[ens0, ens1, ens2]
        )
        assert_equal(weird_mover.ensemble_signature, 
                     ((ens0,ens1,ens2),(ens0,ens1,ens2)))
        scheme = MoveScheme(self.network)
        scheme.movers['weird'] = [weird_mover]
        strategy = EnsembleHopStrategy(group='weird')
        strategy.make_movers(scheme)

    @raises(RuntimeError)
    def test_not_replica_exchange_signature(self):
        ens0 = self.network.sampling_ensembles[0]
        ens1 = self.network.sampling_ensembles[1]
        ens2 = self.network.sampling_ensembles[2]
        weird_mover = MoverWithSignature(
            input_ensembles=[ens0, ens1],
            output_ensembles=[ens1, ens2]
        )
        assert_equal(weird_mover.ensemble_signature, 
                     ((ens0,ens1),(ens1,ens2)))
        scheme = MoveScheme(self.network)
        scheme.movers['weird'] = [weird_mover]
        strategy = EnsembleHopStrategy(group='weird')
        strategy.make_movers(scheme)

    def test_replace_nofrom(self):
        # this is the default behavior
        scheme = DefaultScheme(self.network)
        scheme.movers ={}
        scheme.append(EnsembleHopStrategy(replace=True, from_group=None))
        scheme.move_decision_tree()
        # 4 normal repex + 2 ms-outer repex = 6 repex * 2 hop/repex = 12
        assert_equal(len(scheme.movers['repex']), 12)

    def test_noreplace_from(self):
        # if replace is False and from_group is given, we end up with two
        # groups: both the new and the old.
        scheme = DefaultScheme(self.network)
        scheme.movers ={}
        scheme.append(EnsembleHopStrategy(replace=False, 
                                          group='hop',
                                          from_group='repex'))
        scheme.move_decision_tree()
        assert_equal(len(scheme.movers['repex']), 6)
        assert_equal(len(scheme.movers['hop']), 12)

    def test_replace_from(self):
        # if replace is True and we have a different from_group, we should
        # remove the old from_group from existence
        scheme = DefaultScheme(self.network)
        scheme.movers ={}
        scheme.append(EnsembleHopStrategy(replace=True, 
                                          group='hop',
                                          from_group='repex'))
        scheme.move_decision_tree()
        assert_equal(len(scheme.movers['hop']), 12)
        assert_not_in("repex", scheme.movers.keys())

    def test_noreplace_nofrom(self):
        # if replace==False and the from_group is not given, we should
        # act as mover replacement (but this is seriously a bad idea)
        scheme = DefaultScheme(self.network)
        scheme.movers ={}
        scheme.append(EnsembleHopStrategy(replace=False, from_group=None))
        scheme.move_decision_tree()
        assert_equal(len(scheme.movers['repex']), 18)


class testPathReversalStrategy(MoveStrategyTestSetup):
    def test_make_movers(self):
        strategy = PathReversalStrategy()
        scheme = MoveScheme(self.network)
        movers = strategy.make_movers(scheme)
        assert_equal(len(movers), 6)
        for m in movers:
            assert_equal(type(m), paths.PathReversalMover)


class testMinusMoveStrategy(MoveStrategyTestSetup):
    def test_get_ensembles(self):
        strategy = MinusMoveStrategy()
        scheme = MoveScheme(self.network)
        ensembles = strategy.get_ensembles(scheme, None)
        assert_equal(len(ensembles), 2)
        for ens_group in ensembles:
            assert_equal(len(ens_group), 1)
        assert_not_equal(ensembles[0][0].state_vol, ensembles[1][0].state_vol)

    def test_get_ensembles_multiple_minus(self):
        strategy = MinusMoveStrategy()
        innerA = self.network.sampling_transitions[0].ensembles[0]
        innerB = self.network.sampling_transitions[1].ensembles[0]
        extra_minus = paths.MinusInterfaceEnsemble(
            state_vol=self.network.sampling_transitions[0].stateA,
            innermost_vols=[innerA, innerB]
        )
        self.network.special_ensembles['minus'][extra_minus] = [innerA, innerB]
        scheme = MoveScheme(self.network)
        ensembles = strategy.get_ensembles(scheme, None)
        assert_equal(len(ensembles), 2)
        assert_equal({ len(ensembles[0]), len(ensembles[1]) }, { 1, 2 })

    def test_get_ensembles_fixed_ensembles(self):
        strategy = MinusMoveStrategy()
        minusA = self.network.special_ensembles['minus'].keys()[0]
        scheme = MoveScheme(self.network)
        ensembles = strategy.get_ensembles(scheme, minusA)
        assert_equal(len(ensembles), 1)
        assert_equal(len(ensembles[0]), 1)
        assert_equal(ensembles[0][0], minusA)

    def test_make_movers(self):
        strategy = MinusMoveStrategy()
        scheme = MoveScheme(self.network)
        movers = strategy.make_movers(scheme)
        assert_equal(len(movers), 2)

        minuses = self.network.special_ensembles['minus']
        ens_minusA = minuses.keys()[0]
        ens_innerA = [t.ensembles[0] for t in minuses[ens_minusA]]
        sig_A = set([ens_minusA] + ens_innerA)
        ens_minusB = minuses.keys()[1]
        ens_innerB = [t.ensembles[0] for t in minuses[ens_minusB]]
        sig_B = set([ens_minusB] + ens_innerB)
        all_ens_sigs = [m.ensemble_signature_set for m in movers]

        # check the signatures
        assert_not_equal(sig_A, sig_B)
        assert_in(tuple([sig_A, sig_A]), all_ens_sigs)
        assert_in(tuple([sig_B, sig_B]), all_ens_sigs)

        # check that these are inner ensembles
        inners = [t.ensembles[0] for t in self.network.sampling_transitions]
        for inner in ens_innerA + ens_innerB:
            assert_in(inner, inners)

        # check that we've got the right inner for the right state
        stateA_inner = self.network.from_state[ens_minusA.state_vol].ensembles[0]
        assert_equal([stateA_inner], ens_innerA)
        stateB_inner = self.network.from_state[ens_minusB.state_vol].ensembles[0]
        assert_equal([stateB_inner], ens_innerB)

        # check that we've got minus ensembles
        for mover in movers:
            assert_in(mover.minus_ensemble, self.network.minus_ensembles)
            assert_equal(
                isinstance(mover.minus_ensemble, paths.MinusInterfaceEnsemble),
                True
            )


class testSingleReplicaMinusMoveStrategy(MoveStrategyTestSetup):
    def test_make_movers(self):
        strategy = SingleReplicaMinusMoveStrategy()
        scheme = MoveScheme(self.network)
        movers = strategy.make_movers(scheme)
        assert_equal(len(movers), 2)

        minuses = self.network.special_ensembles['minus']
        ens_minusA = minuses.keys()[0]
        ens_innerA = [t.ensembles[0] for t in minuses[ens_minusA]]
        sig_A = set([ens_minusA] + ens_innerA)
        ens_minusB = minuses.keys()[1]
        ens_innerB = [t.ensembles[0] for t in minuses[ens_minusB]]
        sig_B = set([ens_minusB] + ens_innerB)
        all_ens_sigs = [m.ensemble_signature_set for m in movers]


class testOrganizeByMoveGroupStrategy(MoveStrategyTestSetup):
    def scheme_setup_shooting_repex(self):
        scheme = MoveScheme(self.network)
        ens0 = self.network.sampling_transitions[0].ensembles[0]
        ens1 = self.network.sampling_transitions[0].ensembles[1]
        ens2 = self.network.sampling_transitions[0].ensembles[2]
        scheme.movers['shooting'] = [
            paths.OneWayShootingMover(
                selector=paths.UniformSelector(),
                ensemble=ens
            )
            for ens in [ens0, ens1, ens2]
        ]
        scheme.movers['repex'] = [
            paths.ReplicaExchangeMover(ens0, ens1),
            paths.ReplicaExchangeMover(ens1, ens2)
        ]
        return scheme

    def test_choice_probability(self):
        scheme = self.scheme_setup_shooting_repex()
        ens0 = self.network.sampling_transitions[0].ensembles[0]
        strategy = OrganizeByMoveGroupStrategy()
        group_weights = {'shooting' : 1.0, 'repex' : 0.5}
        mover_weights = {}
        for groupname in scheme.movers.keys():
            for mover in scheme.movers[groupname]:
                mover_weights[(groupname, mover.ensemble_signature)] = 1.0

        choice_prob = strategy.choice_probability(scheme, group_weights,
                                                  mover_weights)
        # shooting moves: P_a*P_b = 1.0*1.0 (3 times)
        # repex moves: P_a*P_b = 0.5*1.0 (2 times)
        # norm = 3*1.0 + 2*0.5 = 4.0
        # each shooting prob: 0.25
        # each repex prob: 0.125
        assert_equal(len(choice_prob), len(sum(scheme.movers.values(), [])))
        for m in choice_prob.keys():
            if m in scheme.movers['shooting']:
                assert_equal(choice_prob[m], 0.25)
            elif m in scheme.movers['repex']:
                assert_equal(choice_prob[m], 0.125)
            else:
                raise RuntimeError("Unknown mover "+repr(m))

        # now change the choice probability for one of them
        ens0_sig = ((ens0,),(ens0,))
        mover_weights[('shooting', ens0_sig)] = 2.0
        choice_prob = strategy.choice_probability(scheme, group_weights,
                                                  mover_weights)
        # shooting0: P_a*P_b = 1.0*2.0
        # new norm: 2*1.0 + 1*2.0 + 2*0.5 = 5.0
        # prob shooting0 : 2.0/5.0 = 0.4
        # prob shooting1,2 : 1.0/5.0 = 0.2
        # prob repex: 0.5/5.0 = 0.1
        for m in choice_prob.keys():
            if m in scheme.movers['shooting']:
                   if m.ensemble_signature == ens0_sig:
                       assert_equal(choice_prob[m], 0.4)
                   else:
                       assert_equal(choice_prob[m], 0.2)
            elif m in scheme.movers['repex']:
                assert_equal(choice_prob[m], 0.1)
            else:
                raise RuntimeError("Unknown mover "+repr(m))

    @raises(KeyError)
    def test_choice_probability_bad_group_weights(self):
        scheme = MoveScheme(self.network)
        ens0 = self.network.sampling_transitions[0].ensembles[0]
        ens1 = self.network.sampling_transitions[0].ensembles[1]
        ens2 = self.network.sampling_transitions[0].ensembles[2]
        scheme.movers['shooting'] = [
            paths.OneWayShootingMover(
                selector=paths.UniformSelector(),
                ensemble=ens
            )
            for ens in [ens0, ens1, ens2]
        ]
        scheme.movers['repex'] = [
            paths.ReplicaExchangeMover(ens0, ens1),
            paths.ReplicaExchangeMover(ens1, ens2)
        ]
        strategy = OrganizeByMoveGroupStrategy()
        group_weights = {'shooting' : 1.0}
        mover_weights = {}
        for groupname in scheme.movers.keys():
            for mover in scheme.movers[groupname]:
                mover_weights[(groupname, mover.ensemble_signature)] = 1.0
        assert_equal(len(mover_weights), 5)
        choice_prob = strategy.choice_probability(scheme, group_weights,
                                                  mover_weights)

    def test_weights_from_choice_probability(self):
        scheme = self.scheme_setup_shooting_repex()
        ens0 = self.network.sampling_transitions[0].ensembles[0]
        strategy = OrganizeByMoveGroupStrategy()
        group_weights = {'shooting' : 1.0, 'repex' : 0.5}
        mover_weights = {}
        for groupname in scheme.movers.keys():
            for mover in scheme.movers[groupname]:
                mover_weights[(groupname, mover.ensemble_signature)] = 1.0
        ens0_sig = ((ens0,),(ens0,))
        mover_weights[('shooting', ens0_sig)] = 2.0

        choice_prob = strategy.choice_probability(scheme, group_weights,
                                                  mover_weights)

        (group_w, mover_w) = strategy.weights_from_choice_probability(
            scheme, choice_prob
        )

        assert_equal(group_weights, group_w)
        assert_equal(mover_weights, mover_w)
        #TODO: run more thorough tests of this

    def test_chooser_root_weights(self):
        scheme = MoveScheme(self.network)
        ens0 = self.network.sampling_transitions[0].ensembles[0]
        ens1 = self.network.sampling_transitions[0].ensembles[1]
        ens2 = self.network.sampling_transitions[0].ensembles[2]
        scheme.movers['shooting'] = [
            paths.OneWayShootingMover(
                selector=paths.UniformSelector(),
                ensemble=ens
            )
            for ens in [ens0, ens1, ens2]
        ]
        scheme.movers['repex'] = [
            paths.ReplicaExchangeMover(ens0, ens1),
            paths.ReplicaExchangeMover(ens1, ens2)
        ]
        strategy = OrganizeByMoveGroupStrategy()
        group_weights = {'shooting' : 1.0, 'repex' : 0.5}
        mover_weights = {}
        for groupname in scheme.movers.keys():
            for mover in scheme.movers[groupname]:
                mover_weights[(groupname, mover.ensemble_signature)] = 1.0

        w = strategy.chooser_root_weights(scheme, group_weights, mover_weights)
        assert_equal(w, {'shooting' : 3.0, 'repex' : 1.0})

    def test_chooser_mover_weights(self):
        scheme = self.scheme_setup_shooting_repex()
        strategy = OrganizeByMoveGroupStrategy()
        group_weights = {'shooting' : 1.0, 'repex' : 0.5}
        mover_weights = {}
        for groupname in scheme.movers.keys():
            for mover in scheme.movers[groupname]:
                mover_weights[(groupname, mover.ensemble_signature)] = 1.0
    
        m_sig = {}
        for g in scheme.movers:
            for m in scheme.movers[g]:
                m_sig[m] = (g, m.ensemble_signature)

        for g in scheme.movers:
            expected_w = {m : mover_weights[m_sig[m]] for m in scheme.movers[g]}
            w = strategy.chooser_mover_weights(scheme, g, mover_weights)
            assert_equal(w, expected_w)


    def test_make_movers(self):
        scheme = MoveScheme(self.network)
        ens0 = self.network.sampling_transitions[0].ensembles[0]
        ens1 = self.network.sampling_transitions[0].ensembles[1]
        ens2 = self.network.sampling_transitions[0].ensembles[2]
        scheme.movers['shooting'] = [
            paths.OneWayShootingMover(
                selector=paths.UniformSelector(),
                ensemble=ens
            )
            for ens in [ens0, ens1, ens2]
        ]
        scheme.movers['repex'] = [
            paths.ReplicaExchangeMover(ensemble1=ens0, ensemble2=ens1),
            paths.ReplicaExchangeMover(ensemble1=ens1, ensemble2=ens2)
        ]
        scheme.movers['pathreversal'] = [
            paths.PathReversalMover(ensemble=ens)
            for ens in [ens0, ens1, ens2]
        ]
        scheme.movers['minus'] = [paths.MinusMover(
            minus_ensemble=self.network.minus_ensembles[0],
            innermost_ensembles=[ens0]
        )]

        strategy = OrganizeByMoveGroupStrategy()
        root = strategy.make_movers(scheme)
        
        assert_equal(len(root.movers), 4)
        names = ['ShootingChooser', 'RepexChooser', 'PathreversalChooser', 
                 'MinusChooser']
        name_dict = {root.movers[i].name : i for i in range(len(root.movers))}
        for name in names:
            assert_in(name, name_dict.keys())

        name = 'ShootingChooser'
        weight = root.weights[name_dict[name]]
        chooser = root.movers[name_dict[name]]
        assert_equal(type(chooser), paths.RandomChoiceMover)
        assert_equal(weight, 3.0)
        assert_equal(len(chooser.movers), 3)
        for w in chooser.weights:
            assert_equal(w, 1.0)

        name = 'RepexChooser'
        weight = root.weights[name_dict[name]]
        chooser = root.movers[name_dict[name]]
        assert_equal(type(chooser), paths.RandomChoiceMover)
        assert_equal(weight, 1.0)
        assert_equal(len(chooser.movers), 2)
        for w in chooser.weights:
            assert_equal(w, 1.0)

        name = 'MinusChooser'
        weight = root.weights[name_dict[name]]
        chooser = root.movers[name_dict[name]]
        assert_equal(type(chooser), paths.RandomChoiceMover)
        assert_equal(len(chooser.movers), 1)
        assert_equal(weight, 0.2)
        for w in chooser.weights:
            assert_equal(w, 1.0)

    def test_make_movers_unknown_group(self):
        scheme = MoveScheme(self.network)
        ens0 = self.network.sampling_transitions[0].ensembles[0]
        ens1 = self.network.sampling_transitions[0].ensembles[1]
        ens2 = self.network.sampling_transitions[0].ensembles[2]
        scheme.movers['blahblah']  = [
            paths.ReplicaExchangeMover(ensemble1=ens0, ensemble2=ens1),
            paths.ReplicaExchangeMover(ensemble1=ens1, ensemble2=ens2)
        ]

        strategy = OrganizeByMoveGroupStrategy()
        root = strategy.make_movers(scheme)

        name_dict = {root.movers[i].name : i for i in range(len(root.movers))}

        name = 'BlahblahChooser'
        weight = root.weights[name_dict[name]]
        chooser = root.movers[name_dict[name]]
        assert_equal(type(chooser), paths.RandomChoiceMover)
        assert_equal(weight, 2.0)
        assert_equal(len(chooser.movers), 2)
        for w in chooser.weights:
            assert_equal(w, 1.0)

    def test_make_movers_custom_group(self):
        scheme = MoveScheme(self.network)
        ens0 = self.network.sampling_transitions[0].ensembles[0]
        ens1 = self.network.sampling_transitions[0].ensembles[1]
        ens2 = self.network.sampling_transitions[0].ensembles[2]
        scheme.movers['blahblahblah']  = [
            paths.ReplicaExchangeMover(ensemble1=ens0, ensemble2=ens1),
            paths.ReplicaExchangeMover(ensemble1=ens1, ensemble2=ens2)
        ]

        strategy = OrganizeByMoveGroupStrategy()
        strategy.group_weights['blahblahblah'] = 2.0
        root = strategy.make_movers(scheme)

        name_dict = {root.movers[i].name : i for i in range(len(root.movers))}
        
        name = 'BlahblahblahChooser'
        weight = root.weights[name_dict[name]]
        chooser = root.movers[name_dict[name]]
        assert_equal(type(chooser), paths.RandomChoiceMover)
        assert_equal(weight, 4.0)
        assert_equal(len(chooser.movers), 2)
        for w in chooser.weights:
            assert_equal(w, 1.0)

    def test_get_weights_scheme_all_unset(self):
        strategy = OrganizeByMoveGroupStrategy()

        scheme = MoveScheme(self.network)
        scheme.append(NearestNeighborRepExStrategy())
        scheme.append(OneWayShootingStrategy())
        root = scheme.move_decision_tree()
        assert_equal(len(scheme.movers), 2)
        all_movers = scheme.movers['shooting'] + scheme.movers['repex']
        all_movers_sigs = [m.ensemble_signature for m in all_movers]
        assert_equal(strategy.group_weights, {})
        assert_equal(strategy.mover_weights, {})

        (group_weights, mover_weights) = strategy.get_weights(
            scheme=scheme,
            sorted_movers=scheme.movers
        )
        assert_equal(group_weights, {'shooting' : 1.0, 'repex' : 0.5})

        # check that the number of sigs in a each group matches the number
        # of movers in that group
        for group in group_weights.keys():
            mover_sigs = [sig for sig in mover_weights.keys() 
                          if sig[0]==group]
            assert_equal(len(mover_sigs), len(scheme.movers[group]))

        for sig in mover_weights.keys():
            assert_equal(mover_weights[sig], 1.0)
            assert_in(sig[1], all_movers_sigs)

        # check that we can reuse these in a different scheme
        scheme2 = MoveScheme(self.network)
        scheme2.append(OneWayShootingStrategy())
        root = scheme2.move_decision_tree()
        assert_equal(len(scheme2.movers), 1)

        (group_weights, mover_weights) = strategy.get_weights(
            scheme=scheme2,
            sorted_movers=scheme2.movers
        )
        assert_equal(group_weights, {'shooting' : 1.0})
        for sig in mover_weights:
            assert_equal(mover_weights[sig], 1.0)
            assert_in(sig[1], [m.ensemble_signature 
                               for m in scheme2.movers[sig[0]]])

        for group in scheme2.movers.keys():
            mover_sigs = [sig for sig in mover_weights.keys()
                          if sig[0]==group]
            assert_equal(len(mover_sigs), len(scheme2.movers[group]))

    def test_get_weights_both_internal_weights_set(self):
        strategy = OrganizeByMoveGroupStrategy()
        ensA = self.network.sampling_transitions[0].ensembles[0]
        ensA_sig = ((ensA,),(ensA,))

        scheme = MoveScheme(self.network)
        scheme.append([NearestNeighborRepExStrategy(), 
                       OneWayShootingStrategy(), 
                       strategy])
        root = scheme.move_decision_tree()
        old_choice_probability = scheme.choice_probability
        old_shooter_ensA = [m for m in scheme.movers['shooting'] 
                            if m.ensemble_signature == ensA_sig][0]

        strategy.group_weights['repex'] = 3.0
        strategy.mover_weights[('shooting',ensA_sig)]= 2.0
        scheme.choice_probability = {} # this is unset here
 
        (group_weights, mover_weights) = strategy.get_weights(
            scheme=scheme,
            sorted_movers=scheme.movers,
            sort_weights_override=strategy.group_weights,
            mover_weights_override=strategy.mover_weights
        )
        root = scheme.move_decision_tree(rebuild=True)

        assert_equal(group_weights, {'shooting' : 1.0, 'repex' : 3.0})
        expected_mover_weights = {}
        for group in scheme.movers:
            for mover in scheme.movers[group]:
                sig = mover.ensemble_signature
                if group == 'shooting' and sig == ensA_sig:
                    expected_mover_weights[(group,sig)] = 2.0
                elif group == 'shooting':
                    expected_mover_weights[(group,sig)] = 1.0
                else:
                    expected_mover_weights[(group,sig)] = 1.0

        assert_equal(mover_weights, expected_mover_weights)

        new_choice_probability = scheme.choice_probability
        new_repex_chooser = [m for m in root if m.name=="RepexChooser"][0]
        repex_chooser_idx = root.movers.index(new_repex_chooser)
        assert_equal(root.weights[repex_chooser_idx],
                     3.0*len(new_repex_chooser.movers))

        new_shoot_chooser = [m for m in root if m.name=="ShootingChooser"][0]
        new_shooter_ensA = [m for m in scheme.movers['shooting'] 
                            if m.ensemble_signature == ensA_sig][0]
        shooter_ensA_idx = new_shoot_chooser.movers.index(new_shooter_ensA)
        assert_equal(new_shoot_chooser.weights[shooter_ensA_idx], 2.0)

        assert_not_equal(new_choice_probability, old_choice_probability)

    def test_get_weights_group_weights_set(self):
        strategy = OrganizeByMoveGroupStrategy()
        scheme = MoveScheme(self.network)
        scheme.append([NearestNeighborRepExStrategy(), 
                       OneWayShootingStrategy(), 
                       strategy])
        root = scheme.move_decision_tree()

        nshoot = len(scheme.movers['shooting'])
        nrepex = len(scheme.movers['repex'])

        for mover in scheme.movers['shooting']:
            assert_almost_equal(scheme.choice_probability[mover], 1.0/8.0)
        for mover in scheme.movers['repex']:
            assert_almost_equal(scheme.choice_probability[mover], 1.0/16.0)


        strategy.group_weights['shooting'] = 2.0
        root = scheme.move_decision_tree(rebuild=True)

        assert_equal(strategy.group_weights, {'shooting' : 2.0, 'repex' : 0.5})

        (group_weights, mover_weights) = strategy.get_weights(
            scheme=scheme,
            sorted_movers=scheme.movers,
            sort_weights_override=strategy.group_weights
        )
        assert_equal(group_weights, {'shooting' : 2.0, 'repex' : 0.5})
        # everything within the group should have the same mover_weight
        for group in scheme.movers:
            group_sigs = [s for s in mover_weights if s[0]==group]
            for sig in group_sigs:
                assert_equal(mover_weights[sig], mover_weights[group_sigs[0]])

        choice_prob = strategy.choice_probability(
            scheme, group_weights, mover_weights
        )
        for mover in scheme.movers['shooting']:
            assert_almost_equal(choice_prob[mover], 1.0/7.0)
        for mover in scheme.movers['repex']:
            assert_almost_equal(choice_prob[mover], 1.0/28.0)
        

    def test_get_weights_mover_weights_set(self):
        strategy = OrganizeByMoveGroupStrategy()
        scheme = MoveScheme(self.network)
        scheme.append([NearestNeighborRepExStrategy(), 
                       OneWayShootingStrategy(),
                       strategy])
        # build it so there's an old version
        strategy.group_weights['repex'] = 3.0
        root = scheme.move_decision_tree()
        (group_weights, mover_weights) = strategy.get_weights(
            scheme=scheme,
            sorted_movers=scheme.movers,
            sort_weights_override=strategy.group_weights
        )
        assert_equal(group_weights, {'shooting' : 1.0, 'repex' : 3.0})

        ensA = self.network.sampling_transitions[0].ensembles[0]
        ensA_sig = ((ensA,),(ensA,)) 
        strategy.group_weights = {}
        strategy.mover_weights[('shooting',ensA_sig)] = 2.0

        (group_weights, mover_weights) = strategy.get_weights(
            scheme=scheme,
            sorted_movers=scheme.movers,
            sort_weights_override=strategy.group_weights,
            mover_weights_override=strategy.mover_weights
        )

        for sig in mover_weights:
            if sig == ('shooting',ensA_sig):
                assert_equal(mover_weights[sig], 2.0)
            elif sig[0] == 'shooting':
                assert_equal(mover_weights[sig], 1.0)

        assert_almost_equal(group_weights['shooting'], 1.0)
        assert_almost_equal(group_weights['repex'], 3.0)

    def test_get_weights_internal_unset_choice_prob_set(self):
        strategy = OrganizeByMoveGroupStrategy()
        scheme = MoveScheme(self.network)
        scheme.append([NearestNeighborRepExStrategy(), 
                       OneWayShootingStrategy(),
                       strategy])
        ensA = self.network.sampling_transitions[0].ensembles[0]
        ensA_sig = ((ensA,),(ensA,))
        strategy.group_weights['repex'] = 3.0
        strategy.mover_weights[('shooting',ensA_sig)] = 2.0

        root = scheme.move_decision_tree()
        (old_group_weights, old_mover_weights) = strategy.get_weights(
            scheme=scheme,
            sorted_movers=scheme.movers,
            sort_weights_override=strategy.group_weights
        )

        old_choice_prob = scheme.choice_probability
        old_movers = scheme.movers
        strategy.group_weights = {}
        strategy.mover_weights = {}

        (group_weights, mover_weights) = strategy.get_weights(
            scheme=scheme,
            sorted_movers=scheme.movers,
            sort_weights_override=strategy.group_weights,
            mover_weights_override=strategy.mover_weights
        )
        scheme.choice_probability = {}
        new_choice_prob = strategy.choice_probability(
            scheme, group_weights, mover_weights
        )

        for group in group_weights:
            assert_almost_equal(group_weights[group],
                                old_group_weights[group])

        for group in scheme.movers:
            for mover in scheme.movers[group]:
                old_mover = [
                    old for old in old_movers[group] 
                    if mover.ensemble_signature==old.ensemble_signature
                ][0]
                assert_almost_equal(new_choice_prob[mover], 
                                    old_choice_prob[old_mover])

        #print new_choice_prob
        for (old, new) in zip(old_mover_weights.keys(), mover_weights.keys()):
            try:
                assert_equal(old_mover_weights[old], mover_weights[new])
            except AssertionError:
                print old_mover_weights[old]
                print mover_weights[new]
                raise
        assert_equal(old_mover_weights, mover_weights)

    def test_get_weights_mover_weights_set_no_shooting(self):
        # follows test_get_weights_mover_weights_set, replacing shooting
        # with path reversal
        strategy = OrganizeByMoveGroupStrategy()
        scheme = MoveScheme(self.network)
        scheme.append([NearestNeighborRepExStrategy(), 
                       PathReversalStrategy(),
                       strategy])
        strategy.group_weights['repex'] = 3.0
        strategy.group_weights['pathreversal'] = 1.0
        root = scheme.move_decision_tree()
        (group_weights, mover_weights) = strategy.get_weights(
            scheme=scheme,
            sorted_movers=scheme.movers,
            sort_weights_override=strategy.group_weights
        )
        assert_equal(group_weights, {'pathreversal' : 1.0, 'repex' : 3.0})
        ensA = self.network.sampling_transitions[0].ensembles[0]
        ensA_sig = ((ensA,),(ensA,)) 
        strategy.group_weights = {}
        strategy.mover_weights[('pathreversal',ensA_sig)] = 2.0

        (group_weights, mover_weights) = strategy.get_weights(
            scheme=scheme,
            sorted_movers=scheme.movers,
            sort_weights_override=strategy.group_weights,
            mover_weights_override=strategy.mover_weights
        )
        for sig in [s for s in mover_weights if s[0]=='pathreversal']:
            weight_sigA = mover_weights[('pathreversal',ensA_sig)]
            ratio = mover_weights[sig] / weight_sigA
            if sig == ('pathreversal',ensA_sig):
                assert_equal(ratio, 1.0)
            else:
                assert_equal(ratio, 0.5)

        assert_almost_equal(group_weights['pathreversal'], 1.0)
        assert_almost_equal(group_weights['repex'], 3.0)


class testOrganizeByEnsembleStrategy(MoveStrategyTestSetup):
    StrategyClass = OrganizeByEnsembleStrategy
    def setup(self):
        super(testOrganizeByEnsembleStrategy, self).setup()
        scheme = MoveScheme(self.network)
        ens0 = self.network.sampling_transitions[0].ensembles[0]
        ens1 = self.network.sampling_transitions[0].ensembles[1]
        ens2 = self.network.sampling_transitions[0].ensembles[2]
        scheme.movers['shooting'] = [
            paths.OneWayShootingMover(
                selector=paths.UniformSelector(),
                ensemble=ens
            )
            for ens in [ens0, ens1, ens2]
        ]
        scheme.movers['repex'] = [
            paths.ReplicaExchangeMover(ens0, ens1),
            paths.ReplicaExchangeMover(ens1, ens2)
        ]
        scheme.movers['pathreversal'] = [
            paths.PathReversalMover(ensemble=ens) 
            for ens in [ens0, ens1, ens2]
        ]
        scheme.movers['minus'] = [paths.MinusMover(
            minus_ensemble=self.network.minus_ensembles[0],
            innermost_ensembles=[ens0]
        )]
        self.scheme = scheme

    def test_choice_probability(self):
        scheme = self.scheme
        ens0 = self.network.sampling_transitions[0].ensembles[0]
        ens1 = self.network.sampling_transitions[0].ensembles[1]
        ens2 = self.network.sampling_transitions[0].ensembles[2]
        minus = self.network.minus_ensembles[0]
        ens0_sig = ((ens0,),(ens0,))
        ensemble_weights = {ens0 : 2.0, ens1 : 1.0, ens2 : 1.0, minus : 0.5 }
        mover_weights = {}
        for groupname in scheme.movers:
            for m in scheme.movers[groupname]:
                sig = m.ensemble_signature
                for e in sig[0]:
                    mover_weights[(groupname, sig, e)] = 1.0
        mover_weights[('shooting', ens0_sig, ens0)] = 2.0
        strategy = self.StrategyClass()

        choice_prob = strategy.choice_probability(scheme, ensemble_weights,
                                                  mover_weights)
        # choice_prob is {mover : prob}; found is {mover_sig : prob}
        found = {
            (
                [g for g in scheme.movers if m in scheme.movers[g]][0],
                m.ensemble_signature
            ) : choice_prob[m] for m in choice_prob
        }

        # norm for ensemble selection: 4.5
        # ens0: 2/4.5 = 4/9
        # ens1, ens2: 2/9
        # minus: 1/9

        # ens0 moves: shooting (2.0), repex01 (1.0), minus (1.0), rev (1.0)
        # ens1 moves: shooting (1.0), repex01 (1.0), repex12 (1.0), rev (1.0) 
        # ens2 moves: shooting (1.0), repex12 (1.0), rev (1.0) 
        # minus moves: minus (1.0)

        # ens0 norm: 5.0
        # ens1 norm: 4.0
        # ens2 norm: 3.0
        # ens3 norm: 1.0

        # Probabilities
        #   shooting0 = 4/9 * 2.0/5.0 = 8.0/45.0
        #   shooting1 = 2/9 * 1.0/4.0 = 1.0/18.0
        #   shooting2 = 2/9 * 1.0/3.0 = 2.0/27.0
        #   repex01 = 4/9 * 1.0/5.0 + 2/9 * 1.0/4.0 = 13.0/90.0 
        #   repex12 = 2/9 * 1.0/4.0 + 2/9 * 1.0/3.0 = 7.0/54.0
        #   minus = 1/9*1.0 + 4/9*1.0/5.0 = 1.8/9.0
        #   rev0 = 4/9 * 1.0/5.0 = 4.0/45.0
        #   rev1 = 2/9 * 1.0/4.0 = 1.0/18.0
        #   rev2 = 2/9 * 1.0/3.0 = 2.0/27.0
        found_sigs = set([s[1] for s in found.keys()])

        sig0 = reorder_ensemble_signature(((ens0,),(ens0,)), found_sigs)
        sig1 = reorder_ensemble_signature(((ens1,),(ens1,)), found_sigs)
        sig2 = reorder_ensemble_signature(((ens2,),(ens2,)), found_sigs)
        sig01 = reorder_ensemble_signature(((ens0,ens1),(ens0,ens1)),
                                           found_sigs)
        sig12 = reorder_ensemble_signature(((ens1,ens2),(ens1,ens2)),
                                           found_sigs)
        sig_minus = reorder_ensemble_signature(((minus,ens0),(minus,ens0)),
                                               found_sigs)

        expected = {
            ('shooting', sig0) : 8.0/45.0,
            ('shooting', sig1) : 1.0/18.0,
            ('shooting', sig2) : 2.0/27.0,
            ('repex', sig01) : 13.0/90.0,
            ('repex', sig12) : 7.0/54.0,
            ('minus', sig_minus) : 1.8/9.0,
            ('pathreversal', sig0) : 4.0/45.0,
            ('pathreversal', sig1) : 1.0/18.0,
            ('pathreversal', sig2) : 2.0/27.0
        }
        assert_equal(set(expected.keys()), set(found.keys()))
        for k in expected.keys():
            assert_almost_equal(expected[k], found[k])


    def test_chooser_mover_weights(self):
        scheme = self.scheme
        ens0 = self.network.sampling_transitions[0].ensembles[0]
        ens1 = self.network.sampling_transitions[0].ensembles[1]
        ens2 = self.network.sampling_transitions[0].ensembles[2]
        minus = self.network.minus_ensembles[0]
        strategy = self.StrategyClass()

        (ensemble_weights, mover_weights) = strategy.default_weights(scheme)

        for ens in [ens0, ens1, ens2, minus]:
            chooser_mweights = strategy.chooser_mover_weights(scheme, ens, 
                                                              mover_weights)
            for mover in chooser_mweights:
                assert_in(ens, mover.ensemble_signature[0])

            if ens in [ens0, ens1]:
                assert_equal(len(chooser_mweights), 4)
            elif ens is minus:
                assert_equal(len(chooser_mweights), 1)
            elif ens is ens2:
                assert_equal(len(chooser_mweights), 3)
        # that test feels a little minimal, but I guess it does the job

    def test_default_weights(self):
        scheme = self.scheme
        ens0 = self.network.sampling_transitions[0].ensembles[0]
        ens1 = self.network.sampling_transitions[0].ensembles[1]
        ens2 = self.network.sampling_transitions[0].ensembles[2]
        minus = self.network.minus_ensembles[0]
        strategy = self.StrategyClass()

        (ensemble_weights, mover_weights)= strategy.default_weights(scheme)

        assert_equal(ensemble_weights, 
                     {e : 1.0 for e in [ens0, ens1, ens2, minus]})

        # get the correct order on repex and minus signatures for testing
        double_sigs = [m.ensemble_signature 
                       for m in sum([scheme.movers[g] 
                                     for g in ['repex', 'minus']], [])
                      ]
        repex01_sig = reorder_ensemble_signature(((ens0,ens1),(ens0,ens1)),
                                                 double_sigs)
        repex12_sig = reorder_ensemble_signature(((ens1,ens2),(ens1,ens2)),
                                                 double_sigs)
        minus_sig = reorder_ensemble_signature(((minus,ens0),(minus,ens0)),
                                               double_sigs)

        mover_ens_sigs = [
            ('shooting', ((ens0,),(ens0,)), ens0),
            ('shooting', ((ens1,),(ens1,)), ens1),
            ('shooting', ((ens2,),(ens2,)), ens2),
            ('pathreversal', ((ens0,),(ens0,)), ens0),
            ('pathreversal', ((ens1,),(ens1,)), ens1),
            ('pathreversal', ((ens2,),(ens2,)), ens2),
            ('repex', repex01_sig, ens0),
            ('repex', repex01_sig, ens1),
            ('repex', repex12_sig, ens1),
            ('repex', repex12_sig, ens2),
            ('minus', minus_sig, minus),
            ('minus', minus_sig, ens0),
        ]

        assert_equal(len(mover_ens_sigs), len(mover_weights.keys()))
        assert_equal(set(mover_weights.keys()), set(mover_ens_sigs))
        
        expected = {s : 1.0 for s in mover_ens_sigs}
        assert_equal(expected, mover_weights)

    def test_weights_from_choice_probability(self):
        scheme = self.scheme
        ens0 = self.network.sampling_transitions[0].ensembles[0]
        ens1 = self.network.sampling_transitions[0].ensembles[1]
        ens2 = self.network.sampling_transitions[0].ensembles[2]
        minus = self.network.minus_ensembles[0]

        sig0 = ((ens0,),(ens0,))
        sig1 = ((ens1,),(ens1,))
        sig2 = ((ens2,),(ens2,))
        sig01 = ((ens0,ens1),(ens0,ens1))
        sig12 = ((ens1,ens2),(ens1,ens2))
        sig_minus = ((minus,ens0),(minus,ens0))

        choice_probability = {
            find_mover(scheme, 'shooting', sig0) : 8.0/45.0,
            find_mover(scheme, 'shooting', sig1) : 1.0/18.0,
            find_mover(scheme, 'shooting', sig2) : 2.0/27.0,
            find_mover(scheme, 'repex', sig01) : 13.0/90.0,
            find_mover(scheme, 'repex', sig12) : 7.0/54.0,
            find_mover(scheme, 'minus', sig_minus) : 1.8/9.0,
            find_mover(scheme, 'pathreversal', sig0) : 4.0/45.0,
            find_mover(scheme, 'pathreversal', sig1) : 1.0/18.0,
            find_mover(scheme, 'pathreversal', sig2) : 2.0/27.0
        }

        strategy = self.StrategyClass()
        (ens_w, mover_w) = strategy.weights_from_choice_probability(
            scheme, choice_probability
        )

        new_choice_prob = strategy.choice_probability(scheme, ens_w, mover_w)
        assert_equal_=(choice_probability, new_choice_prob)


    def test_make_movers(self):
        scheme = self.scheme
        strategy = self.StrategyClass()
        root = strategy.make_movers(scheme)

        choosers = root.movers
        chooser_weights = root.weights
        assert_equal(list(chooser_weights), [1.0]*4)
        for (mover, w) in zip(choosers, chooser_weights):
            n_moves = len(mover.movers)
            assert_equal(mover.weights, [1.0]*n_moves)


    def test_make_mover_rebuild_choice_probability(self):
        scheme = self.scheme

        # Organize by move group, switch to ensemble, switch back
        scheme.append(OrganizeByMoveGroupStrategy())
        root_1a = scheme.move_decision_tree()
        choice_prob_1a = scheme.choice_probability
<<<<<<< HEAD
        scheme.append(self.StrategyClass())
=======
        scheme.append(OrganizeByEnsembleStrategy(), force=True)
>>>>>>> 70cf6875
        root_1b = scheme.move_decision_tree(rebuild=True)
        choice_prob_1b = scheme.choice_probability
        assert(choice_prob_1a is not choice_prob_1b)
        for m in choice_prob_1a:
            assert_almost_equal(choice_prob_1a[m], choice_prob_1b[m])
        scheme.append(OrganizeByMoveGroupStrategy(), force=True)
        root_1c = scheme.move_decision_tree(rebuild=True)
        choice_prob_1c = scheme.choice_probability
        assert(choice_prob_1a is not choice_prob_1c)
        for m in choice_prob_1a:
            assert_almost_equal(choice_prob_1a[m], choice_prob_1c[m])

        # Organize by ensemble, switch to move group, switch back
        scheme.strategies = {}
<<<<<<< HEAD
        scheme.append(self.StrategyClass())
=======
        scheme.append(OrganizeByEnsembleStrategy(), force=True)
>>>>>>> 70cf6875
        root_2a = scheme.move_decision_tree(rebuild=True)
        choice_prob_2a = scheme.choice_probability
        scheme.append(OrganizeByMoveGroupStrategy(), force=True)
        root_2b = scheme.move_decision_tree(rebuild=True)
        choice_prob_2b = scheme.choice_probability
        assert(choice_prob_2a is not choice_prob_2b)
        for m in choice_prob_2a:
            assert_almost_equal(choice_prob_2a[m], choice_prob_2b[m])
<<<<<<< HEAD
        scheme.append(self.StrategyClass())
=======
        scheme.append(OrganizeByEnsembleStrategy(), force=True)
>>>>>>> 70cf6875
        root_2c = scheme.move_decision_tree(rebuild=True)
        choice_prob_2c = scheme.choice_probability
        assert(choice_prob_1a is not choice_prob_1c)
        for m in choice_prob_2a:
            assert_almost_equal(choice_prob_2a[m], choice_prob_2c[m])

        # Org strategy 1 and org strategy 2 are different
        for m in choice_prob_1a:
            assert(abs(choice_prob_1a[m] - choice_prob_2a[m]) > 0.001)

class testPoorSingleReplicaStrategy(testOrganizeByEnsembleStrategy):
    StrategyClass = PoorSingleReplicaStrategy

    def test_chooser_mover_weights(self):
        scheme = self.scheme
        ens0 = self.network.sampling_transitions[0].ensembles[0]
        ens1 = self.network.sampling_transitions[0].ensembles[1]
        ens2 = self.network.sampling_transitions[0].ensembles[2]
        minus = self.network.minus_ensembles[0]
        strategy = self.StrategyClass()

        (ensemble_weights, mover_weights) = strategy.default_weights(scheme)
        (ens_w, mov_w) = strategy.get_weights(scheme, scheme.movers,
                                              strategy.ensemble_weights,
                                              strategy.mover_weights)
        scheme.choice_probability = strategy.choice_probability(scheme, 
                                                                ens_w, mov_w)
        for ens in [ens0, ens1, ens2, minus]:
            chooser_mweights = strategy.chooser_mover_weights(scheme, ens, 
                                                              mover_weights)
            if ens in [ens0, ens1]:
                assert_equal(len(chooser_mweights), 5)
            elif ens is minus:
                assert_equal(len(chooser_mweights), 2)
            elif ens is ens2:
                assert_equal(len(chooser_mweights), 4)

            real_movers = [m for m in chooser_mweights.keys() 
                           if m != strategy.null_mover]
            for m in real_movers:
                assert_equal(scheme.choice_probability[m], chooser_mweights[m])
            assert_almost_equal(sum(chooser_mweights.values()), 1.0)

    def test_make_movers(self):
        scheme = self.scheme
        strategy = self.StrategyClass()
        root = strategy.make_movers(scheme)

        assert_equal(len(root.movers), 4)

        for mover in scheme.choice_probability.keys():
            assert_almost_equal(
                scheme.choice_probability[mover] * 0.25,
                scheme.real_choice_probability[mover]
            )


<|MERGE_RESOLUTION|>--- conflicted
+++ resolved
@@ -1242,11 +1242,7 @@
         scheme.append(OrganizeByMoveGroupStrategy())
         root_1a = scheme.move_decision_tree()
         choice_prob_1a = scheme.choice_probability
-<<<<<<< HEAD
-        scheme.append(self.StrategyClass())
-=======
-        scheme.append(OrganizeByEnsembleStrategy(), force=True)
->>>>>>> 70cf6875
+        scheme.append(self.StrategyClass(), force=True)
         root_1b = scheme.move_decision_tree(rebuild=True)
         choice_prob_1b = scheme.choice_probability
         assert(choice_prob_1a is not choice_prob_1b)
@@ -1261,11 +1257,7 @@
 
         # Organize by ensemble, switch to move group, switch back
         scheme.strategies = {}
-<<<<<<< HEAD
-        scheme.append(self.StrategyClass())
-=======
-        scheme.append(OrganizeByEnsembleStrategy(), force=True)
->>>>>>> 70cf6875
+        scheme.append(self.StrategyClass(), force=True)
         root_2a = scheme.move_decision_tree(rebuild=True)
         choice_prob_2a = scheme.choice_probability
         scheme.append(OrganizeByMoveGroupStrategy(), force=True)
@@ -1274,11 +1266,7 @@
         assert(choice_prob_2a is not choice_prob_2b)
         for m in choice_prob_2a:
             assert_almost_equal(choice_prob_2a[m], choice_prob_2b[m])
-<<<<<<< HEAD
-        scheme.append(self.StrategyClass())
-=======
-        scheme.append(OrganizeByEnsembleStrategy(), force=True)
->>>>>>> 70cf6875
+        scheme.append(self.StrategyClass(), force=True)
         root_2c = scheme.move_decision_tree(rebuild=True)
         choice_prob_2c = scheme.choice_probability
         assert(choice_prob_1a is not choice_prob_1c)
