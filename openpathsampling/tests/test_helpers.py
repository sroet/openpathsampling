"""
Stubs and other tricks used across many tests to get make things quack like
a duck.

@author David W.H. Swenson
"""

import os
from functools import wraps

import numpy as np
import numpy.testing as npt
import simtk.unit as u
from nose.tools import assert_items_equal, assert_equal, assert_in
from pkg_resources import resource_filename

<<<<<<< HEAD
from openpathsampling.trajectory import Trajectory
from openpathsampling.snapshot import Snapshot, MDSnapshot
from openpathsampling.dynamics_engine import DynamicsEngine
from openpathsampling.topology import Topology
=======
>>>>>>> c87c08f4
import openpathsampling as paths
import openpathsampling.engines.openmm as peng
import openpathsampling.engines.toy as toys
from openpathsampling.engines import Topology

from openpathsampling.engines import DynamicsEngine

def make_1d_traj(coordinates, velocities=None, topology=None):
    if velocities is None:
        velocities = [0.0]*len(coordinates)
    traj = []
    for (pos, vel) in zip(coordinates, velocities):
<<<<<<< HEAD
        snap = MDSnapshot(coordinates=np.array([[pos, 0, 0]]),
                        velocities=np.array([[vel, 0, 0]]),
                        topology=topology
                        )
=======
        snap = toys.Snapshot(
            coordinates=np.array([[pos, 0, 0]]),
            velocities=np.array([[vel, 0, 0]]),
            topology=topology
        )
>>>>>>> c87c08f4
        traj.append(snap)
    return paths.Trajectory(traj)

def items_equal(truth, beauty):
    assert_equal(len(truth), len(beauty))
    for (t, b) in zip(truth, beauty):
        if t != b:
            return False
    return True

def assert_items_almost_equal(truth, beauty, tol=10e-7):
    for (t,b) in zip(truth, beauty):
        assert_equal( (t-b)<tol, True)


def assert_equal_array_array(truth, beauty):
    for (t_atom, b_atom) in zip(truth, beauty):
        assert_items_equal(t_atom, b_atom)

def assert_not_equal_array_array(list_a, list_b):
    exist_diff = False
    for (alpha, beta) in zip(list_a, list_b):
        for (elem_a, elem_b) in zip(alpha, beta):
            if elem_a != elem_b:
                exist_diff = True
    return exist_diff

def assert_same_items(list_a, list_b):
    assert_equal(len(list_a), len(list_b))
    for elem_a in list_a:
        assert_in(elem_a, list_b)


class MoverWithSignature(paths.PathMover):
    def __init__(self, input_ensembles, output_ensembles):
        self._in_ensembles = input_ensembles
        self._out_ensembles = output_ensembles

    def move(self, globalstate):
        # need to implement a fake move or this class will be considered abstract
        pass

class CalvinistDynamics(DynamicsEngine):
    def __init__(self, predestination):
        topology = Topology(n_atoms=1, n_spatial=1)
<<<<<<< HEAD
        template = MDSnapshot(topology=topology)
=======
        template = toys.Snapshot(topology=topology)
>>>>>>> c87c08f4

        super(CalvinistDynamics, self).__init__(options={'n_frames_max' : 12},
                                                template=template)
        self.predestination = make_1d_traj(coordinates=predestination,
                                           velocities=[1.0]*len(predestination),
                                           topology=topology
                                          )
        self.frame_index = None

    @property
    def current_snapshot(self):
        return self._current_snap

    @current_snapshot.setter
    def current_snapshot(self, snap):
        self._current_snap = snap

    def generate_next_frame(self):
        # find the frame in self.predestination that matches this frame
        if self.frame_index is None:
            for frame in self.predestination:
                frame_val = frame.coordinates[0][0]
                snap_val = self._current_snap.coordinates[0][0]
                # print "looking for " + str(snap_val) + " (" + str(frame_val) + ") " + str(snap_val==frame_val)
                if frame_val == snap_val:
                    self.frame_index = self.predestination.index(frame)
                    break

            #print self.frame_index

        if self._current_snap.velocities[0][0] >= 0:
            self._current_snap = self.predestination[self.frame_index+1]
            self.frame_index += 1
        else:
            self._current_snap = self.predestination[self.frame_index-1].reversed
            self.frame_index -= 1

        return self._current_snap

    def stop(self, trajectory):
        self.frame_index = None

class CallIdentity(object):
    '''Stub for a callable that returns itself'''
    def __init__(self):
        self.name = "Id"
    def __call__(self, value):
        return value


class AtomCounter(object):
    '''Let's be honest: that's all we're using the simulation.system object
    for. So I'll duck-punch.'''
    def __init__(self, n_atoms):
        self.n_atoms = n_atoms

    def getNumParticles(self):
        '''QUAAAAACK'''
        return self.n_atoms

class SimulationDuckPunch(object):
    '''This is what happens when you find a stranger in the Alps.'''
    def __init__(self, topology, system):
        self.system = system
        self.topology = topology

def prepend_exception_message(e, failmsg):
    """Modifies an exception by prepending failmsg"""
    if not e.args:
        e.args = [failmsg]
    else:
        arg0 = failmsg+e.args[0]
        e.args = tuple([arg0] + list(e.args[1:]))

def data_filename(fname, subdir='test_data'):
    return resource_filename('openpathsampling',
                             os.path.join('tests', subdir, fname))

def true_func(value, *args, **kwargs):
    return True

def setify_ensemble_signature(sig):
    return (set(sig[0]), set(sig[1]))


def reorder_ensemble_signature(sig, match_with):
    setified = setify_ensemble_signature(sig)
    found_sigs = []
    for s in match_with:
        if setified == setify_ensemble_signature(s):
            found_sigs.append(s)
    if len(found_sigs) == 0:
        raise RuntimeError("Signature not found for matching: " + repr(sig))
    elif len(found_sigs) > 1:
        raise RuntimeError("More than one form found for signature: " +
                           repr(sig) + "\n" + repr(found_sigs))
    else:
        return found_sigs[0]

def assert_close_unit(v1, v2, *args, **kwargs):
    if type(v1) is u.Quantity:
        assert(v1.unit == v2.unit)
        npt.assert_allclose(v1._value, v2._value, *args, **kwargs)
    else:
        npt.assert_allclose(v1, v2, *args, **kwargs)

def compare_snapshot(snapshot1, snapshot2, check_reversed=False):
    if hasattr(snapshot1, 'box_vectors') == hasattr(snapshot2, 'box_vectors'):
        if hasattr(snapshot1, 'box_vectors'):
            assert_close_unit(snapshot1.box_vectors, snapshot2.box_vectors, rtol=1e-7, atol=0)
    else:
        raise AttributeError('Snapshots disagree. Only one uses box_vectors')

    assert_close_unit(snapshot1.coordinates, snapshot2.coordinates, rtol=1e-7, atol=0)
    assert_close_unit(snapshot1.velocities, snapshot2.velocities, rtol=1e-7, atol=0)

<<<<<<< HEAD
class RandomMDEngine(paths.DynamicsEngine):
=======
    if check_reversed:
        compare_snapshot(snapshot1.reversed, snapshot2.reversed, False)
        assert_close_unit(-1.0 * snapshot1.reversed.velocities, snapshot1.velocities, rtol=1e-7, atol=0)
        assert_close_unit(-1.0 * snapshot2.reversed.velocities, snapshot2.velocities, rtol=1e-7, atol=0)
        assert_close_unit(snapshot1.reversed.coordinates, snapshot1.coordinates, rtol=1e-7, atol=0)
        assert_close_unit(snapshot2.reversed.coordinates, snapshot2.coordinates, rtol=1e-7, atol=0)

class RandomMDEngine(DynamicsEngine):
>>>>>>> c87c08f4
    _default_options = {}

    def __init__(self, template=None):
        self.options = {
        }

        super(RandomMDEngine, self).__init__(
            options={},
            template=template
        )

        self.initialized = True

    def _build_current_snapshot(self):
        # TODO: Add caching for this and mark if changed

        tmp = self.template

        coordinates = u.Quantity(
            tmp.coordinates._value + np.random.normal(0.0, 0.02, tmp.coordinates.shape),
            tmp.coordinates.unit)
        velocities = u.Quantity(
            np.random.normal(0.0, 0.02, tmp.velocities.shape),
            tmp.velocities.unit)

        return peng.Snapshot.construct(coordinates = coordinates,
                        box_vectors = tmp.box_vectors,
                        velocities = velocities,
                        topology = self.topology
                       )

    @property
    def current_snapshot(self):
        if self._current_snapshot is None:
            self._current_snapshot = self._build_current_snapshot()

        return self._current_snapshot

    @current_snapshot.setter
    def current_snapshot(self, snapshot):
        self._current_snapshot = snapshot

    def generate_next_frame(self):
        self._current_snapshot = None
        return self.current_snapshot

def raises_with_message_like(err, message=None):
    """
    Decorator that allows to run nosetests with raises and testing if the message starts with a txt.

    Notes
    -----
    We use this to check for abstract classes using
    >>> @raises_with_message_like(TypeError, "Can't instantiate abstract class")
    """
    def decorator(fnc):

        @wraps(fnc)
        def _wrapper(*args, **kwargs):
            try:
                fnc(*args, **kwargs)
            except err as e:
                if message is not None and not str(e).startswith(message):
                    raise

        return _wrapper

    return decorator<|MERGE_RESOLUTION|>--- conflicted
+++ resolved
@@ -14,13 +14,6 @@
 from nose.tools import assert_items_equal, assert_equal, assert_in
 from pkg_resources import resource_filename
 
-<<<<<<< HEAD
-from openpathsampling.trajectory import Trajectory
-from openpathsampling.snapshot import Snapshot, MDSnapshot
-from openpathsampling.dynamics_engine import DynamicsEngine
-from openpathsampling.topology import Topology
-=======
->>>>>>> c87c08f4
 import openpathsampling as paths
 import openpathsampling.engines.openmm as peng
 import openpathsampling.engines.toy as toys
@@ -33,18 +26,11 @@
         velocities = [0.0]*len(coordinates)
     traj = []
     for (pos, vel) in zip(coordinates, velocities):
-<<<<<<< HEAD
-        snap = MDSnapshot(coordinates=np.array([[pos, 0, 0]]),
-                        velocities=np.array([[vel, 0, 0]]),
-                        topology=topology
-                        )
-=======
         snap = toys.Snapshot(
             coordinates=np.array([[pos, 0, 0]]),
             velocities=np.array([[vel, 0, 0]]),
             topology=topology
         )
->>>>>>> c87c08f4
         traj.append(snap)
     return paths.Trajectory(traj)
 
@@ -90,11 +76,7 @@
 class CalvinistDynamics(DynamicsEngine):
     def __init__(self, predestination):
         topology = Topology(n_atoms=1, n_spatial=1)
-<<<<<<< HEAD
-        template = MDSnapshot(topology=topology)
-=======
         template = toys.Snapshot(topology=topology)
->>>>>>> c87c08f4
 
         super(CalvinistDynamics, self).__init__(options={'n_frames_max' : 12},
                                                 template=template)
@@ -211,9 +193,6 @@
     assert_close_unit(snapshot1.coordinates, snapshot2.coordinates, rtol=1e-7, atol=0)
     assert_close_unit(snapshot1.velocities, snapshot2.velocities, rtol=1e-7, atol=0)
 
-<<<<<<< HEAD
-class RandomMDEngine(paths.DynamicsEngine):
-=======
     if check_reversed:
         compare_snapshot(snapshot1.reversed, snapshot2.reversed, False)
         assert_close_unit(-1.0 * snapshot1.reversed.velocities, snapshot1.velocities, rtol=1e-7, atol=0)
@@ -222,7 +201,6 @@
         assert_close_unit(snapshot2.reversed.coordinates, snapshot2.coordinates, rtol=1e-7, atol=0)
 
 class RandomMDEngine(DynamicsEngine):
->>>>>>> c87c08f4
     _default_options = {}
 
     def __init__(self, template=None):
