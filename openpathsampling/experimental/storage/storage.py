"""
A simple storage interface for simulation objects and data objects.

Reserved words
--------------

Table names:

* ``uuid``
* ``tables``
* ``metadata``

Column names:

* ``uuid``
* ``idx``
"""

import logging
import collections
from collections import abc
import itertools

from . import tools
from .serialization_helpers import get_uuid, get_all_uuids
from .serialization_helpers import get_all_uuids_loading
from .serialization_helpers import get_reload_order
# from .serialization import Serialization
from .serialization import ProxyObjectFactory
from .storable_functions import StorageFunctionHandler, StorableFunction

try:
    basestring
except NameError:
    basestring = str

logger = logging.getLogger(__name__)

# these two tables are required in *all* schema
universal_schema = {
    'uuid': [('uuid', 'uuid'), ('table', 'int'), ('row', 'int')],
    'tables': [('name', 'str'), ('idx', 'int'), ('module', 'str'),
               ('class_name', 'str')]
}

from openpathsampling.netcdfplus import StorableNamedObject
class GeneralStorage(StorableNamedObject):
    _known_storages = {}
    def __init__(self, backend, class_info, schema=None,
                 simulation_classes=None, fallbacks=None, safemode=False):
        super().__init__()
        GeneralStorage._known_storages = {backend.identifier: self}
        self.backend = backend
        self.schema = schema.copy()
        self.class_info = class_info.copy()
        self._safemode = None
        self.safemode = safemode
        self._sf_handler = StorageFunctionHandler(storage=self)
        # TODO: implement fallback
        self.fallbacks = tools.none_to_default(fallbacks, [])

        self.simulation_classes = tools.none_to_default(simulation_classes,
                                                        {})

        # self._pseudo_tables = {table_name: dict()
                               # for table_name in self.simulation_classes}
        self._simulation_objects = {}
        self._pseudo_tables = {table_name: PseudoTable()
                               for table_name in self.simulation_classes}
        self._pseudo_tables['misc_simulation'] = PseudoTable()

        self._storage_tables = {}  # stores .steps, .snapshots
        # self.serialization = Serialization(self)
        self.proxy_factory = ProxyObjectFactory(self, self.class_info)
        self.cache = MixedCache()
        if self.schema is None:
            self.schema = backend.schema
        self.cache = MixedCache({})  # initial empty cache so it exists
        self.initialize_with_mode(self.mode)
        self._simulation_objects = self._cache_simulation_objects()
        self.cache = MixedCache(self._simulation_objects)
        self._stashed = []
        self._reset_fixed_cache()

    @property
    def mode(self):
        return self.backend.mode

    @property
    def safemode(self):
        return self._safemode

    @safemode.setter
    def safemode(self, value):
        if value is self._safemode:
            return
        self.class_info.set_safemode(value)

    def initialize_with_mode(self, mode):
        if mode == 'r' or mode == 'a':
            self.register_schema(self.schema, class_info_list=[],
                                 read_mode=True)
            missing = {k: v for k, v in self.backend.schema.items()
                       if k not in self.schema}
            self.schema.update(missing)
            table_to_class = self.backend.table_to_class
            self._load_missing_info_tables(table_to_class)
            sim_objs = {get_uuid(obj): obj
                        for obj in self.simulation_objects}
            self._simulation_objects.update(sim_objs)
            self._update_pseudo_tables(sim_objs)

        elif mode == 'w':
            self.register_schema(self.schema, class_info_list=[])

    def _load_missing_info_tables(self, table_to_class):
        missing_info_tables = [tbl for tbl in self.schema
                               if tbl not in self.class_info.tables]
        n_missing = len(missing_info_tables)
        logger.info("Missing info from %d dynamically-registered tables",
                    n_missing)
        classes = [table_to_class[tbl] for tbl in missing_info_tables]
        self.register_from_tables(missing_info_tables, classes)
        missing_info_tables = [tbl for tbl in self.schema
                               if tbl not in self.class_info.tables]
        logger.info("Successfully registered %d missing tables",
                    n_missing - len(missing_info_tables))

        if missing_info_tables:
            raise RuntimeError("Unable to register existing database "
                               + "tables: " + str(missing_info_tables))

    def stash(self, objects):
        objects = tools.listify(objects)
        self._stashed.extend(objects)

    def close(self):
        # TODO: should sync on close
        self.backend.close()
        for fallback in self.fallbacks:
            fallback.close()

    def register_schema(self, schema, class_info_list,
                        backend_metadata=None, read_mode=False):
        # check validity
        self.class_info.register_info(class_info_list, schema)
        # for info in class_info_list:
            # info.set_defaults(schema)
            # self.class_info.add_class_info(info)

        if not read_mode:
            # here's where we add the class_info to the backend
            table_to_class = {table: self.class_info[table].cls
                              for table in schema
                              if table not in ['uuid', 'tables']}
            self.backend.register_schema(schema, table_to_class,
                                         backend_metadata)

        self.schema.update(schema)
        for table in self.schema:
            self._storage_tables[table] = StorageTable(self, table,
                                                       cache=self.cache)
        # self.serialization.register_serialization(schema, self.class_info)

    def register_from_instance(self, lookup, obj):
        raise NotImplementedError("No way to register from an instance")

    def register_missing_tables_for_objects(self, uuid_obj_dict):
        # missing items are handled by the special_lookup
        lookup_examples = set([])
        for obj in uuid_obj_dict.values():
            lookup = self.class_info.lookup_key(obj)
            if lookup not in lookup_examples:
                self.register_from_instance(lookup, obj)
                lookup_examples |= {lookup}

    def filter_existing_uuids(self, uuid_dict):
        existing = self.backend.load_uuids_table(
            uuids=list(uuid_dict.keys()),
            ignore_missing=True
        )

        # "special" here indicates that we always try to re-save these, even
        # if they've already been saved once. This is (currently) necessary
        # for objects that contain mutable components (such as the way
        # storable functions contain their results)
        # TODO: make `special` customizable
        special = set(self._sf_handler.canonical_functions.keys())

        for uuid_row in existing:
            uuid = uuid_row.uuid
            if uuid not in special:
                del uuid_dict[uuid_row.uuid]

        return uuid_dict



    def save(self, obj_list, use_cache=True):
        if type(obj_list) is not list:
            obj_list = [obj_list]

        cache = self.cache if use_cache else {}
        # TODO: convert the whole .save process to something based on the
        # class_info.serialize method (enabling per-class approaches for
        # finding UUIDs, which will be a massive serialization speed-up
        # self.class_info.serialize(obj, storage=self)
        # check if obj is in DB (maybe this can be removed?)
        logger.debug("Starting save")
        input_uuids = {get_uuid(obj): obj for obj in obj_list}
        input_uuids = self.filter_existing_uuids(input_uuids)
        if not input_uuids:
            return  # exit early if everything is already in storage

        # find all UUIDs we need to save with this object
        logger.debug("Listing all objects to save")
        uuids = {}
        for uuid, obj in input_uuids.items():
            uuids.update(get_all_uuids(obj, known_uuids=cache,
                                       class_info=self.class_info))

        logger.debug("Checking if objects already exist in database")
        uuids = self.filter_existing_uuids(uuids)

        # group by table, then save appropriately
        # by_table; convert a dict of {uuid: obj} to {table: {uuid: obj}}
        get_table_name = lambda uuid, obj_: self.class_info[obj_].table
        by_table = tools.dict_group_by(uuids, key_extract=get_table_name)

        # check default table for things to register; register them
        # TODO: move to function: self.register_missing(by_table)
        # TODO: convert to while?
        if '__missing__' in by_table:
            # __missing__ is a special result returned by the
            # ClassInfoContainer if this is object is expected to have a
            # table, but the table doesn't exist (e.g., for dynamically
            # added tables)
            missing = by_table.pop('__missing__')
            logger.info("Registering tables for %d missing objects",
                        len(missing))
            self.register_missing_tables_for_objects(missing)
            missing_by_table = tools.dict_group_by(missing, get_table_name)
            logger.info("Registered %d new tables: %s",
                        len(missing_by_table),
                        str(list(missing_by_table.keys())))
            by_table.update(missing_by_table)

        # TODO: move to function self.store_sfr_results(by_table)
        has_sfr = (self.class_info.sfr_info is not None
                   and self.class_info.sfr_info.table in by_table)
        if has_sfr:
            func_results = by_table.pop(self.class_info.sfr_info.table)
            logger.info("Saving results from %d storable functions",
                        len(func_results))
            for result in func_results.values():
                func = result.parent
                self.save_function_results(func)

        # TODO: add simulation objects to the cache

        # this is the actual serialization
        logger.debug("Filling %d tables: %s", len(by_table),
                     str(list(by_table.keys())))
        for table in by_table:
            logger.debug("Storing %d objects to table %s",
                         len(by_table[table]), table)
            serialize = self.class_info[table].serializer
            storables_list = [serialize(o) for o in by_table[table].values()]
            self.backend.add_to_table(table, storables_list)
            # special handling for simulation objects
            if table == 'simulation_objects':
                self._update_pseudo_tables(by_table[table])
                self._simulation_objects.update(by_table[table])
                self._reset_fixed_cache()
            logger.debug("Storing complete")

    def save_function_results(self, funcs=None):
        # TODO: move this to sf_handler; where the equivalent load happens

        # no equivalent load because user has no need -- any loading can be
        # done by func, either as func(obj) or func.preload_cache()
        if funcs is None:
            funcs = list(self._sf_handler.canonical_functions.values())

        funcs = tools.listify(funcs)
        for func in funcs:
            self._sf_handler.update_cache(func.local_cache)
            result_dict = func.local_cache.result_dict
            self.backend.add_storable_function_results(
                table_name=get_uuid(func),
                result_dict=result_dict
            )
            self._reset_fixed_cache()

    def load(self, input_uuids, allow_lazy=True, force=False):
        """
        Parameters
        ----------
        input_uuids : List[str]
        allow_lazy : bool
            whether to allow lazy proxy objects
        force : bool
            force reloading this object even if it is already cached (used
            for deproxying a lazy proxy object)
        """
        # loading happens in 4 parts:
        # 1. Get UUIDs that need to be loaded
        # 2. Make lazy-loading proxy objects
        # 3. Identify the order in which we deserialize
        # 4. Deserialize
        # set force=True to make it reload this full object (used for
        # loading a lazy-loaded object)
        if isinstance(input_uuids, basestring):
            # TEMP: remove; for now, prevents my stupidity
            raise RuntimeError("David, you forgot to wrap UUID in list")

        logger.debug("Starting to load %d objects", len(input_uuids))
        if force:
            self.cache.delete_items(input_uuids)

        results = {uuid: self.cache[uuid] for uuid in input_uuids
                   if uuid in self.cache}
        uuid_list = [uuid for uuid in input_uuids if uuid not in self.cache]
        logger.debug("Getting internal structure of %d non-cached objects",
                     len(uuid_list))
        to_load, lazy_uuids, dependencies, uuid_to_table = \
                get_all_uuids_loading(uuid_list=uuid_list,
                                      backend=self.backend,
                                      schema=self.schema,
                                      existing_uuids=self.cache,
                                      allow_lazy=allow_lazy)
        logger.debug("Loading %d objects; creating %d lazy proxies",
                     len(to_load), len(lazy_uuids))

        # to_load : List (table rows from backend)
        # lazy : Set[str] (lazy obj UUIDs)
        # dependencies : Dict[str, List[str]] (map UUID to contained UUIDs)
        # uuid_to_table : Dict[str, str] (UUID to table name)

        # make lazies
        logger.debug("Identifying classes for %d lazy proxies",
                     len(lazy_uuids))
        lazy_uuid_rows = self.backend.load_uuids_table(lazy_uuids)
        lazies = tools.group_by_function(lazy_uuid_rows,
                                         self.backend.uuid_row_to_table_name)
        new_uuids = self.proxy_factory.make_all_lazies(lazies)

        # get order and deserialize
        uuid_to_table_row = {r.uuid: r for r in to_load}
        ordered_uuids = get_reload_order(to_load, dependencies)
        new_uuids = self.deserialize_uuids(ordered_uuids, uuid_to_table,
                                           uuid_to_table_row, new_uuids)

        self.cache.update(new_uuids)
        results.update(new_uuids)
        new_results = [results[uuid] for uuid in input_uuids]

        # handle special case of storable functions
        for result in new_results:
            if isinstance(result, StorableFunction):
                self._sf_handler.register_function(result, add_table=False)

        return new_results


    def deserialize_uuids(self, ordered_uuids, uuid_to_table,
                          uuid_to_table_row, new_uuids=None):
        # TODO: remove this, replace with SerializationSchema
        logger.debug("Reconstructing from %d objects", len(ordered_uuids))
        new_uuids = tools.none_to_default(new_uuids, {})
        for uuid in ordered_uuids:
            if uuid not in self.cache and uuid not in new_uuids:
                # is_in = [k for (k, v) in dependencies.items() if v==uuid]
                table = uuid_to_table[uuid]
                table_row = uuid_to_table_row[uuid]
                table_dict = {attr: getattr(table_row, attr)
                              for (attr, type_name) in self.schema[table]}
                deserialize = self.class_info[table].deserializer
                obj = deserialize(uuid, table_dict, [new_uuids, self.cache])
                new_uuids[uuid] = obj
        return new_uuids

    def sync(self):
        pass

    def sync_all(self):
        pass

    def _cache_simulation_objects(self):
<<<<<<< HEAD

        # backend_iterator = self.backend.table_iterator('simulation_objects')
        # sim_obj_uuids = [row.uuid for row in backend_iterator]
        # objs = self.load(sim_obj_uuids)
=======
>>>>>>> efbf0cb0
        # load up all the simulation objects
        try:
            backend_iter = self.backend.table_iterator('simulation_objects')
            sim_obj_uuids = [row.uuid for row in backend_iter]
        except KeyError:
            # TODO: this should probably be a custom error; don't rely on
            # the error type this backend raises
            # this happens if no simulation objects are given in the
            # schema... there's not technically required
            objs = []
        else:
            objs = self.load(sim_obj_uuids)
        return {get_uuid(obj): obj for obj in objs}

    def _reset_fixed_cache(self):
        self.cache.fixed_cache = {}
        self.cache.fixed_cache.update(self._simulation_objects)
        self.cache.fixed_cache.update(self._sf_handler.canonical_functions)

    def _update_pseudo_tables(self, simulation_objects):
        # TODO: replace the pseudo_tables code here with a class
        for uuid, obj in simulation_objects.items():
            my_cls = None
            for (key, cls) in self.simulation_classes.items():
                if isinstance(obj, cls):
                    self._pseudo_tables[key].append(obj)
                    my_cls = cls
                    # self._pseudo_tables[key][uuid] = obj
                    # if obj.is_named:
                        # self._pseudo_tables[key][obj.name] = obj
            if my_cls is None:
                self._pseudo_tables['misc_simulation'].append(obj)

    def summary(self, detailed=False):
        """Return a string summary of this storage file.

        Parameters
        ----------
        detailed : bool
            whether to return the detailed description, where the simulation
            objects are divided into their various pseudotables
        """
        out_str = "File: " + self.backend.filename + "\n"
        # TODO: add size to the first line
        out_str += "Includes tables:\n"
        storage_tables = dict(self._storage_tables)  # make a copy
        if detailed:
            storage_tables.pop('simulation_objects')
            storage_tables.update(self._pseudo_tables)

        for (name, table) in storage_tables.items():
            out_str += "* " + name + ": " + str(len(table)) + " items\n"
        return out_str

    def __getattr__(self, attr):
        # override getattr to create iterators over the tables (stores)
        if attr in self._storage_tables:
            return self._storage_tables[attr]
        elif attr in self._pseudo_tables:
            return self._pseudo_tables[attr]
        else:
            raise AttributeError("'{}' object has no attribute '{}'"\
                                 .format(self.__class__.__name__, attr))


class MixedCache(abc.MutableMapping):
    """Combine a frozen cache and a mutable cache"""
    # TODO: benchmark with single dict instead; might be just as fast!
    def __init__(self, fixed_cache=None):
        self.fixed_cache = tools.none_to_default(fixed_cache, default={})
        self.cache = {}

    def clear(self):
        self.cache = {}

    def delete_items(self, list_of_items, error_if_missing=False):
        for item in list_of_items:
            if item in self:
                del self[item]
            elif error_if_missing:
                raise KeyError()  # TODO: message and check error type

    def reproxy(self, schema):
        # TODO: idea: turn loaded objects back into None for any proxy
        # objects in cache. This frees those things up for garbage
        # collection.
        pass

    def __getitem__(self, key):
        if key in self.fixed_cache:
            value = self.fixed_cache[key]
        else:
            value = self.cache[key]
        return value

    def __setitem__(self, key, value):
        self.cache[key] = value

    def __delitem__(self, key):
        try:
            del self.cache[key]
        except KeyError as err:
            if key in self.fixed_cache:
                raise TypeError("Can't delete from fixed cache")
            else:
                raise err

    def __len__(self):
        return len(self.fixed_cache) + len(self.cache)

    def __iter__(self):
        return itertools.chain(self.fixed_cache, self.cache)

class StorageTable(abc.Sequence):
    # NOTE: currently you still need to be able to hold the whole table in
    # memory ... at least, with the SQL backend.
    def __init__(self, storage, table, cache=None):
        self.storage = storage
        self.table = table
        self.clear_cache_block_freq = 100
        self.iter_block_size = 100  # TODO: base it on the size of an object

    def __iter__(self):
        # TODO: ensure that this gives us things in idx order
        backend_iter = self.storage.backend.table_iterator(self.table)
        # TODO: implement use of self.clear_cache_frequency
        enum_iter = enumerate(tools.grouper(backend_iter,
                                            self.iter_block_size))
        for block_num, block in enum_iter:
            row_uuids = [row.uuid for row in block]
            loaded = self.storage.load(row_uuids)
            if block_num % self.iter_block_size == 0:
                self.storage.cache.clear()
            for obj in loaded:
                yield obj

    def __getitem__(self, item):
        len_self = len(self)
        if not (-len_self <= item < len_self):
            raise IndexError("table index out of range")

        if item < 0:
            item += len(self)

        row = self.storage.backend.table_get_item(self.table, item)
        return self.storage.load([row.uuid])[0]

    def __len__(self):
        return self.storage.backend.table_len(self.table)

    def cache_all(self):
        old_blocksize = self.iter_block_size
        self.iter_block_size = len(self)
        _ = list(iter(self))

    def save(self, obj):
        # this is to match with the netcdfplus API
        self.storage.save(obj)

    # TODO: subclass for MCSteps with additional method .ordered, returning
    # things in the order of the mccycle number -- also, manage special
    # caching

class PseudoTable(abc.MutableSequence):
    # TODO: use this in the main code
    # NOTE: This will require that the storage class append to it
    """List of objects that can be retrieved by index or name.

    PseudoTables are used to group simulation objects together.
    """
    def __init__(self, sequence=None):
        self._sequence = []
        self._uuid_to_obj = {}
        self._name_to_uuid = {}
        sequence = tools.none_to_default(sequence, [])
        for item in sequence:
            self.append(item)

    @staticmethod
    def _get_uuid_and_name(obj):
        uuid = get_uuid(obj)
        try:
            name = None if not obj.is_named else obj.name
        except AttributeError:
            # occurs if simulation object is not a StorableNamedObject
            # (relevant for a few very old classes; should be fixed in 2.0)
            name = None
        return uuid, name

    def get_by_uuid(self, uuid):
        return self._uuid_to_obj[uuid]

    # NOTE: index can get confusing because you can have two equal volumes
    # (same CV, same range) with one named and the other not named.

    def __getitem__(self, item):
        try:
            ret_val = self._sequence[item]
        except TypeError:
            uuid = self._name_to_uuid[item]
            ret_val = self.get_by_uuid(uuid)
        return ret_val

    def __setitem__(self, key, value):
        # TODO: should this be allowed? or make it not really mutable, only
        # appendable?
        del self[key]
        self.insert(key, value)

    def __delitem__(self, key):
        # TODO: should this be allowed? or make it not really mutable, only
        # appendable?
        item = self[key]
        uuid, name = self._get_uuid_and_name(item)
        del self._sequence[self._sequence.index(item)]
        del self._uuid_to_obj[uuid]
        del self._name_to_uuid[name]

    def __len__(self):
        return len(self._uuid_to_obj)

    def __iter__(self):
        return iter(self._uuid_to_obj.values())

    def insert(self, where, item):
        # TODO: should this be allowed? or make it not really mutable, only
        # appendable?
        uuid, name = self._get_uuid_and_name(item)
        self._sequence.insert(where, item)
        self._uuid_to_obj[uuid] = item
        if name is not None:
            self._name_to_uuid[name] = uuid<|MERGE_RESOLUTION|>--- conflicted
+++ resolved
@@ -387,13 +387,6 @@
         pass
 
     def _cache_simulation_objects(self):
-<<<<<<< HEAD
-
-        # backend_iterator = self.backend.table_iterator('simulation_objects')
-        # sim_obj_uuids = [row.uuid for row in backend_iterator]
-        # objs = self.load(sim_obj_uuids)
-=======
->>>>>>> efbf0cb0
         # load up all the simulation objects
         try:
             backend_iter = self.backend.table_iterator('simulation_objects')
