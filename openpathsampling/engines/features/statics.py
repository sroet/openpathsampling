--- conflicted
+++ resolved
@@ -1,10 +1,5 @@
 import numpy as np
-<<<<<<< HEAD
-from .shared import StaticContainerStore, StaticContainer
-=======
 from .shared import StaticContainerStore, StaticContainer, unmask_quantity
-import mdtraj
->>>>>>> fad5de18
 from openpathsampling.netcdfplus import WeakLRUCache
 import openpathsampling as paths
 
