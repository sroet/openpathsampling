import copy

import numpy as np
from openpathsampling.netcdfplus import StorableObject, ObjectStore, WeakLRUCache
<<<<<<< HEAD
from openpathsampling.integration_tools import error_if_no_simtk_unit, unit
=======

def unmask_quantity(quantity):
    """Force a maskedarray quantity to be unmasked.

    NetCDF keeps giving us masked arrays, even when we tell it not to.
    Masked arrays cause all kinds of havoc with other parts of the code.

    Parameters
    ----------
    quantity : simtk.unit.Quantity wrapping a numpy (masked) array
        quantity to unmask

    Returns
    -------
    simtk.unit.Quantity
        wraps a regular numpy array, not a masked array
    """
    try:
        q_unit = quantity.unit
    except AttributeError:
        # no units
        return quantity
    return np.array(quantity.value_in_unit(q_unit)) * q_unit
>>>>>>> fad5de18

# =============================================================================
# SIMULATION CONFIGURATION
# =============================================================================

class StaticContainer(StorableObject):
    """
    Simulation configuration. Only Coordinates, the associated boxvectors
    and the potential_energy

    Attributes
    ----------
    coordinates : simtk.unit.Quantity wrapping Nx3 np array of dimension length
        atomic coordinates
    box_vectors : periodic box vectors
        the periodic box vectors

    """

    # Class variables to store the global storage and the system context
    # describing the system to be saved as configuration_indices

    def __init__(self, coordinates, box_vectors):
        """
        Create a simulation configuration from either an OpenMM context or
        individually-specified components.

        Parameters
        ----------
        coordinates
        box_vectors
        """

        super(StaticContainer, self).__init__()

        self.coordinates = copy.deepcopy(coordinates)
        self.box_vectors = copy.deepcopy(box_vectors)

        # if self.coordinates is not None:
        #     # Check for nans in coordinates, and raise an exception if
        #     # something is wrong.
        #     if type(self.coordinates) is unit.Quantity:
        #         coords = self.coordinates._value
        #     else:
        #         coords = self.coordinates
        #
        #     if np.any(np.isnan(coords)):
        #         bad_atoms = [i for i in range(len(coords))
        #                      if np.any(np.isnan(coords[i]))]
        #         raise ValueError("Coordinates went 'nan' for atoms: " +
        #                          str(bad_atoms))

        return

    # =========================================================================
    # Comparison functions
    # =========================================================================

    @property
    def n_atoms(self):
        """
        Returns the number of atoms in the configuration
        """
        return self.coordinates.shape[0]

    # =========================================================================
    # Utility functions
    # =========================================================================

    def copy(self):
        """
        Returns a deep copy of the instance itself using a subset of coordinates.
        If this object is saved it will be stored as a separate object and
        consume additional memory.

        Returns
        -------
        Configuration()
            the reduced deep copy
        """

        return StaticContainer(coordinates=self.coordinates,
                               box_vectors=self.box_vectors
                               )

    def to_dict(self):
        return {
            'coordinates': self.coordinates,
            'box_vectors': self.box_vectors
        }


class StaticContainerStore(ObjectStore):
    """
    An ObjectStore for Configuration. Allows to store Configuration() instances in a netcdf file.
    """
    def __init__(self):
        super(StaticContainerStore, self).__init__(StaticContainer, json=False)

    def to_dict(self):
        return {}

    def _save(self, configuration, idx):
        # Store configuration.
        self.vars['coordinates'][idx] = configuration.coordinates
        box_vectors = configuration.box_vectors

        if box_vectors is None:
            n_spatial = configuration.coordinates.shape[1]
            box_vectors = np.zeros((n_spatial, n_spatial))

        self.vars['box_vectors'][idx] = box_vectors

    def get(self, indices):
        return [self.load(idx) for idx in indices]

    def _load(self, idx):
        coordinates = self.vars["coordinates"][idx]
        box_vectors = self.vars["box_vectors"][idx]

        if not np.count_nonzero(box_vectors):
            box_vectors = None

        configuration = StaticContainer(coordinates=coordinates, box_vectors=box_vectors)

        return configuration

    def coordinates_as_numpy(self, frame_indices=None, atom_indices=None):
        """
        Return the atom coordinates in the storage for given frame indices
        and atoms

        Parameters
        ----------
        frame_indices : list of int or None
            the frame indices to be included. If None all frames are returned
        atom_indices : list of int or None
            the atom indices to be included. If None all atoms are returned

        Returns
        -------
        numpy.array, shape=(n_frames, n_atoms)
            the array of atom coordinates in a float32 numpy array

        """
        if frame_indices is None:
            frame_indices = slice(None)

        if atom_indices is None:
            atom_indices = slice(None)

        variable = self.storage.variables[self.prefix + '_coordinates']

        return variable[frame_indices, atom_indices, :].astype(
            np.float32).copy()

    def initialize(self):
        super(StaticContainerStore, self).initialize()
        error_if_no_simtk_unit("StaticContainerStore")

        self.create_variable(
            'coordinates', 'numpy.float32',
            dimensions=('n_atoms', 'n_spatial'),
            description="coordinate of atom '{ix[1]}' in dimension " +
                        "'{ix[2]}' of configuration '{ix[0]}'.",
            chunksizes=('n_atoms', 'n_spatial'),
            simtk_unit=unit.nanometers)

        self.create_variable(
            'box_vectors', 'numpy.float32',
            dimensions=('n_spatial', 'n_spatial'),
            chunksizes=('n_spatial', 'n_spatial'),
            simtk_unit=unit.nanometers)


# =============================================================================
# SIMULATION MOMENTUM / VELOCITY
# =============================================================================

class KineticContainer(StorableObject):
    """
    Simulation momentum. Contains only velocities of all atoms and
    associated kinetic energies

    Attributes
    ----------
    velocities : simtk.unit.Quantity wrapping Nx3 np array of dimension length
        atomic velocities

    """

    def __init__(self, velocities):
        """
        Create a simulation momentum from either an OpenMM context or
        individually-specified components.

        Parameters
        ----------
        velocities
        """

        super(KineticContainer, self).__init__()

        self.velocities = copy.deepcopy(velocities)

    # =========================================================================
    # Utility functions
    # =========================================================================

    def copy(self):
        """
        Returns a deep copy of the instance itself. If saved this object will
        be stored as a separate object and consume additional memory.

        Returns
        -------
        Momentum()
            the shallow copy
        """

        this = KineticContainer(velocities=self.velocities)

        return this

    def to_dict(self):
        return {
            'velocities': self.velocities
        }


class KineticContainerStore(ObjectStore):
    """
    An ObjectStore for Momenta. Allows to store Momentum() instances in a netcdf file.
    """

    def __init__(self):
        super(KineticContainerStore, self).__init__(KineticContainer, json=False)

    def to_dict(self):
        return {}

    def _save(self, momentum, idx):
        self.vars['velocities'][idx, :, :] = momentum.velocities

    def _load(self, idx):
        velocities = self.vars['velocities'][idx]

        momentum = KineticContainer(velocities=velocities)
        return momentum

    def velocities_as_numpy(self, frame_indices=None, atom_indices=None):
        """
        Return a block of stored velocities in the database as a numpy array.

        Parameters
        ----------
        frame_indices : list of int or None
            the indices of Momentum objects to be retrieved from the database.
            If `None` is specified then all indices are returned!
        atom_indices : list of int of None
            if not None only the specified atom_indices are returned. Might
            speed up reading a lot.
        """

        if frame_indices is None:
            frame_indices = slice(None)

        if atom_indices is None:
            atom_indices = slice(None)

        v = self.variables['velocities']

        return v[frame_indices, atom_indices, :].astype(np.float32).copy()

    def velocities_as_array(self, frame_indices=None, atom_indices=None):
        """
        Returns a numpy array consisting of all velocities at the given indices

        Parameters
        ----------
        frame_indices : list of int
            momenta indices to be loaded
        atom_indices : list of int
            selects only the atoms to be returned. If None (Default) all atoms
            will be selected


        Returns
        -------
        numpy.ndarray, shape = (l,n)
            returns an array with `l` the number of frames and `n` the number
            of atoms
        """

        return self.velocities_as_numpy(frame_indices, atom_indices)

    def initialize(self):
        """
        Initializes the associated storage to index momentums in it
        """
        error_if_no_simtk_unit("KineticContainerStore")

        super(KineticContainerStore, self).initialize()

        self.create_variable(
            'velocities', 'numpy.float32',
            dimensions=('n_atoms', 'n_spatial'),
            description="the velocity of atom 'atom' in dimension " +
                        "'coordinate' of momentum 'momentum'.",
            chunksizes=('n_atoms', 'n_spatial'),
            simtk_unit=unit.nanometers / unit.picoseconds)<|MERGE_RESOLUTION|>--- conflicted
+++ resolved
@@ -2,9 +2,7 @@
 
 import numpy as np
 from openpathsampling.netcdfplus import StorableObject, ObjectStore, WeakLRUCache
-<<<<<<< HEAD
 from openpathsampling.integration_tools import error_if_no_simtk_unit, unit
-=======
 
 def unmask_quantity(quantity):
     """Force a maskedarray quantity to be unmasked.
@@ -28,7 +26,6 @@
         # no units
         return quantity
     return np.array(quantity.value_in_unit(q_unit)) * q_unit
->>>>>>> fad5de18
 
 # =============================================================================
 # SIMULATION CONFIGURATION
