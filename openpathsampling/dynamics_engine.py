--- conflicted
+++ resolved
@@ -82,16 +82,6 @@
 
         self._register_options(options)
 
-<<<<<<< HEAD
-        # TODO: switch this not needing slice; use can_append
-        # this and n_atoms are the only general options we need and register
-        if hasattr(self, 'n_frames_max') and self.n_frames_max is not None:
-            self.max_length_stopper = paths.LengthEnsemble(slice(0, self.n_frames_max + 1))
-        else:
-            self.max_length_stopper = paths.FullEnsemble()
-
-=======
->>>>>>> cf913691
         # as default set a newly generated engine as the default engine
         self.set_as_default()
 
@@ -231,11 +221,6 @@
             for condition in continue_conditions:
                 can_continue = condition(trajectory, trusted)
                 stop = stop or not can_continue
-<<<<<<< HEAD
-
-        stop = stop or not self.max_length_stopper.can_append(trajectory)
-=======
->>>>>>> cf913691
         return stop
 
 
