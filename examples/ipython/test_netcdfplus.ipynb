{
 "cells": [
  {
   "cell_type": "markdown",
   "metadata": {},
   "source": [
    "## test netcdf+"
   ]
  },
  {
   "cell_type": "markdown",
   "metadata": {},
   "source": [
    "This is a more extensive integration test, if all the features of netcdf+ work as expected."
   ]
  },
  {
   "cell_type": "code",
   "execution_count": 1,
   "metadata": {
    "collapsed": false
   },
   "outputs": [],
   "source": [
    "import openpathsampling as paths\n",
<<<<<<< HEAD
    "from openpathsampling.netcdfplus import NetCDFPlus, ObjectStore\n",
=======
    "from openpathsampling.netcdfplus import NetCDFPlus, ObjectStore, StorableObject\n",
>>>>>>> dc395df4
    "import numpy as np"
   ]
  },
  {
   "cell_type": "code",
   "execution_count": 2,
   "metadata": {
    "collapsed": true
   },
   "outputs": [],
   "source": [
    "class Node(StorableObject):\n",
    "    def __init__(self, value):\n",
    "        self.value = value\n",
    "        \n",
    "    def __repr__(self):\n",
    "        return 'Node(%s)' % self.value"
   ]
  },
  {
   "cell_type": "markdown",
   "metadata": {},
   "source": [
    "### 1. Open new storage\n",
    "\n",
    "try to create a new storage"
   ]
  },
  {
   "cell_type": "code",
   "execution_count": 3,
   "metadata": {
    "collapsed": true
   },
   "outputs": [],
   "source": [
    "st = NetCDFPlus('test_netcdfplus.nc', mode='w')"
   ]
  },
  {
   "cell_type": "markdown",
   "metadata": {},
   "source": [
    "### Create some content"
   ]
  },
  {
   "cell_type": "code",
   "execution_count": 4,
   "metadata": {
    "collapsed": false
   },
   "outputs": [],
   "source": [
<<<<<<< HEAD
    "st.create_store('details', ObjectStore(paths.Details, has_name=False))"
=======
    "st.create_store('nodes', ObjectStore(Node, has_name=False))"
   ]
  },
  {
   "cell_type": "markdown",
   "metadata": {},
   "source": [
    "Initialize the store"
>>>>>>> dc395df4
   ]
  },
  {
   "cell_type": "code",
   "execution_count": 5,
   "metadata": {
    "collapsed": false
   },
   "outputs": [],
   "source": [
    "st.finalize_stores()"
   ]
  },
  {
   "cell_type": "code",
   "execution_count": 6,
   "metadata": {
    "collapsed": false
   },
   "outputs": [
    {
     "data": {
      "text/plain": [
       "0"
      ]
     },
     "execution_count": 6,
     "metadata": {},
     "output_type": "execute_result"
    }
   ],
   "source": [
    "st.nodes.save(Node(10))"
   ]
  },
  {
   "cell_type": "code",
   "execution_count": 7,
   "metadata": {
    "collapsed": true
   },
   "outputs": [],
   "source": [
    "st.close()"
   ]
  },
  {
   "cell_type": "markdown",
   "metadata": {},
   "source": [
    "### 2. Reopen empty storage"
   ]
  },
  {
   "cell_type": "code",
   "execution_count": 8,
   "metadata": {
    "collapsed": false
   },
   "outputs": [],
   "source": [
    "st = NetCDFPlus('test_netcdfplus.nc', mode='a')"
   ]
  },
  {
   "cell_type": "markdown",
   "metadata": {},
   "source": [
    "set caching of the new store"
   ]
  },
  {
   "cell_type": "code",
   "execution_count": 9,
   "metadata": {
    "collapsed": true
   },
   "outputs": [],
   "source": [
    "st.nodes.set_caching(10)"
   ]
  },
  {
   "cell_type": "markdown",
   "metadata": {},
   "source": [
    "Check if the stores were correctly loaded"
   ]
  },
  {
   "cell_type": "code",
   "execution_count": 10,
   "metadata": {
    "collapsed": false
   },
   "outputs": [],
   "source": [
    "assert('nodes' in st.objects)"
   ]
  },
  {
   "cell_type": "code",
   "execution_count": 11,
   "metadata": {
    "collapsed": false
   },
   "outputs": [],
   "source": [
    "assert('stores' in st.objects)"
   ]
  },
  {
   "cell_type": "code",
   "execution_count": 12,
   "metadata": {
    "collapsed": false
   },
   "outputs": [],
   "source": [
    "assert(len(st.nodes) == 1)"
   ]
  },
  {
   "cell_type": "code",
   "execution_count": 13,
   "metadata": {
    "collapsed": true
   },
   "outputs": [],
   "source": [
    "assert(len(st.stores) == 1)"
   ]
  },
  {
   "cell_type": "markdown",
   "metadata": {},
   "source": [
    "### create variables types"
   ]
  },
  {
   "cell_type": "markdown",
   "metadata": {},
   "source": [
    "Get a list of all possible variable types"
   ]
  },
  {
   "cell_type": "code",
   "execution_count": 14,
   "metadata": {
    "collapsed": false
   },
   "outputs": [
    {
     "name": "stdout",
     "output_type": "stream",
     "text": [
<<<<<<< HEAD
      "['bool', 'float', 'index', 'int', 'json', 'lazyobj.details', 'lazyobj.stores', 'length', 'long', 'numpy.float32', 'numpy.float64', 'numpy.int16', 'numpy.int32', 'numpy.int64', 'numpy.int8', 'numpy.uint16', 'numpy.uint32', 'numpy.uint64', 'numpy.uint8', 'obj.details', 'obj.stores', 'store', 'str']\n"
=======
      "['bool', 'float', 'index', 'int', 'json', u'lazyobj.nodes', 'lazyobj.stores', 'length', 'long', 'numpy.float32', 'numpy.float64', 'numpy.int16', 'numpy.int32', 'numpy.int64', 'numpy.int8', 'numpy.uint16', 'numpy.uint32', 'numpy.uint64', 'numpy.uint8', u'obj.nodes', 'obj.stores', 'store', 'str']\n"
>>>>>>> dc395df4
     ]
    }
   ],
   "source": [
    "print sorted(st.get_var_types())"
   ]
  },
  {
   "cell_type": "markdown",
   "metadata": {},
   "source": [
    "Make a dimension on length 2 to simplify dimension nameing."
   ]
  },
  {
   "cell_type": "markdown",
   "metadata": {},
   "source": [
    "Now we construct for each type a corresponding variable of dimensions 2x2x2."
   ]
  },
  {
   "cell_type": "code",
   "execution_count": 15,
   "metadata": {
    "collapsed": true
   },
   "outputs": [],
   "source": [
    "st.create_dimension('pair', 2)"
   ]
  },
  {
   "cell_type": "code",
   "execution_count": 16,
   "metadata": {
    "collapsed": false
   },
   "outputs": [],
   "source": [
    "for var_type in st.get_var_types():\n",
    "    st.create_variable(var_type, var_type, dimensions=('pair', 'pair', 'pair'))"
   ]
  },
  {
   "cell_type": "code",
   "execution_count": 17,
   "metadata": {
    "collapsed": true
   },
   "outputs": [],
   "source": [
    "st.update_delegates()"
   ]
  },
  {
   "cell_type": "code",
   "execution_count": 18,
   "metadata": {
    "collapsed": false
   },
   "outputs": [
    {
     "name": "stdout",
     "output_type": "stream",
     "text": [
<<<<<<< HEAD
      "bool\n",
      "details_json\n",
      "float\n",
      "index\n",
      "int\n",
      "json\n",
      "lazyobj.details\n",
      "lazyobj.stores\n",
      "length\n",
      "long\n",
      "numpy.float32\n",
      "numpy.float64\n",
      "numpy.int16\n",
      "numpy.int32\n",
      "numpy.int64\n",
      "numpy.int8\n",
      "numpy.uint16\n",
      "numpy.uint32\n",
      "numpy.uint64\n",
      "numpy.uint8\n",
      "obj.details\n",
      "obj.stores\n",
      "store\n",
      "stores_json\n",
      "stores_name\n",
      "str\n"
=======
      "bool (u'pair', u'pair', u'pair')\n",
      "float (u'pair', u'pair', u'pair')\n",
      "index (u'pair', u'pair', u'pair')\n",
      "int (u'pair', u'pair', u'pair')\n",
      "json (u'pair', u'pair', u'pair')\n",
      "lazyobj.nodes (u'pair', u'pair', u'pair')\n",
      "lazyobj.stores (u'pair', u'pair', u'pair')\n",
      "length (u'pair', u'pair', u'pair')\n",
      "long (u'pair', u'pair', u'pair')\n",
      "nodes_json (u'nodes',)\n",
      "numpy.float32 (u'pair', u'pair', u'pair')\n",
      "numpy.float64 (u'pair', u'pair', u'pair')\n",
      "numpy.int16 (u'pair', u'pair', u'pair')\n",
      "numpy.int32 (u'pair', u'pair', u'pair')\n",
      "numpy.int64 (u'pair', u'pair', u'pair')\n",
      "numpy.int8 (u'pair', u'pair', u'pair')\n",
      "numpy.uint16 (u'pair', u'pair', u'pair')\n",
      "numpy.uint32 (u'pair', u'pair', u'pair')\n",
      "numpy.uint64 (u'pair', u'pair', u'pair')\n",
      "numpy.uint8 (u'pair', u'pair', u'pair')\n",
      "obj.nodes (u'pair', u'pair', u'pair')\n",
      "obj.stores (u'pair', u'pair', u'pair')\n",
      "store (u'pair', u'pair', u'pair')\n",
      "stores_json (u'stores',)\n",
      "stores_name (u'stores',)\n",
      "str (u'pair', u'pair', u'pair')\n"
>>>>>>> dc395df4
     ]
    }
   ],
   "source": [
    "for var_name, var in sorted(st.variables.items()):\n",
    "    print var_name, var.dimensions"
   ]
  },
  {
   "cell_type": "code",
   "execution_count": 19,
   "metadata": {
    "collapsed": false
   },
   "outputs": [
    {
     "name": "stdout",
     "output_type": "stream",
     "text": [
      "bool\n",
      "float\n",
      "index\n",
      "int\n",
      "json\n",
<<<<<<< HEAD
      "lazyobj.details\n",
=======
      "lazyobj.nodes\n",
>>>>>>> dc395df4
      "lazyobj.stores\n",
      "length\n",
      "long\n",
      "nodes_json\n",
      "numpy.float32\n",
      "numpy.float64\n",
      "numpy.int16\n",
      "numpy.int32\n",
      "numpy.int64\n",
      "numpy.int8\n",
      "numpy.uint16\n",
      "numpy.uint32\n",
      "numpy.uint64\n",
      "numpy.uint8\n",
<<<<<<< HEAD
      "obj.details\n",
=======
      "obj.nodes\n",
>>>>>>> dc395df4
      "obj.stores\n",
      "store\n",
      "stores_json\n",
      "stores_name\n",
      "str\n"
     ]
    }
   ],
   "source": [
    "for var in sorted(st.vars):\n",
    "    print var"
   ]
  },
  {
   "cell_type": "markdown",
   "metadata": {},
   "source": [
    "#### Bool"
   ]
  },
  {
   "cell_type": "code",
   "execution_count": 20,
   "metadata": {
    "collapsed": true
   },
   "outputs": [],
   "source": [
    "st.vars['bool'][:] = True"
   ]
  },
  {
   "cell_type": "code",
   "execution_count": 21,
   "metadata": {
    "collapsed": false
   },
   "outputs": [
    {
     "name": "stdout",
     "output_type": "stream",
     "text": [
      "[[[True, True], [True, True]], [[True, True], [True, True]]]\n"
     ]
    }
   ],
   "source": [
    "print st.vars['bool'][:]"
   ]
  },
  {
   "cell_type": "markdown",
   "metadata": {},
   "source": [
    "#### Float"
   ]
  },
  {
   "cell_type": "code",
   "execution_count": 22,
   "metadata": {
    "collapsed": true
   },
   "outputs": [],
   "source": [
    "st.vars['float'][1,1] = 1.0"
   ]
  },
  {
   "cell_type": "code",
   "execution_count": 23,
   "metadata": {
    "collapsed": false
   },
   "outputs": [
    {
     "name": "stdout",
     "output_type": "stream",
     "text": [
      "[[[None, None], [None, None]], [[None, None], [1.0, 1.0]]]\n"
     ]
    }
   ],
   "source": [
    "print st.vars['float'][:]"
   ]
  },
  {
   "cell_type": "markdown",
   "metadata": {},
   "source": [
    "#### Index\n",
    "`Index` is special in the sense that it supports only integers that are non-negative. Negative values will be interpreted as `None`"
   ]
  },
  {
   "cell_type": "code",
   "execution_count": 24,
   "metadata": {
    "collapsed": false
   },
   "outputs": [],
   "source": [
    "st.vars['index'][0,1,0] = 10\n",
    "st.vars['index'][0,1,1] = -1\n",
    "st.vars['index'][0,0] = None"
   ]
  },
  {
   "cell_type": "code",
   "execution_count": 25,
   "metadata": {
    "collapsed": false
   },
   "outputs": [
    {
     "name": "stdout",
     "output_type": "stream",
     "text": [
      "[10, None]\n",
      "[None, None]\n"
     ]
    }
   ],
   "source": [
    "print st.vars['index'][0,1]\n",
    "print st.vars['index'][0,0]"
   ]
  },
  {
   "cell_type": "markdown",
   "metadata": {},
   "source": [
    "#### Int"
   ]
  },
  {
   "cell_type": "code",
   "execution_count": 26,
   "metadata": {
    "collapsed": true
   },
   "outputs": [],
   "source": [
    "st.vars['int'][0,1,0] = 10\n",
    "st.vars['int'][0,1,1] = -1"
   ]
  },
  {
   "cell_type": "code",
   "execution_count": 27,
   "metadata": {
    "collapsed": false
   },
   "outputs": [
    {
     "name": "stdout",
     "output_type": "stream",
     "text": [
      "[[[None, None], [10, -1]], [[None, None], [None, None]]]\n"
     ]
    }
   ],
   "source": [
    "print st.vars['int'][:]"
   ]
  },
  {
   "cell_type": "markdown",
   "metadata": {},
   "source": [
    "#### JSON"
   ]
  },
  {
   "cell_type": "markdown",
   "metadata": {},
   "source": [
    "A JSON serializable object. This can be normal very simple python objects, plus numpy arrays, and objects that implement `to_dict` and `from_dict`."
   ]
  },
  {
   "cell_type": "code",
   "execution_count": 28,
   "metadata": {
    "collapsed": true
   },
   "outputs": [],
   "source": [
    "st.vars['json'][0,1,1] = {'Hallo': 2, 'Test': 3}"
   ]
  },
  {
   "cell_type": "code",
   "execution_count": 29,
   "metadata": {
    "collapsed": true
   },
   "outputs": [],
   "source": [
    "st.vars['json'][0,1,0]"
   ]
  },
  {
   "cell_type": "code",
   "execution_count": 30,
   "metadata": {
    "collapsed": true
   },
   "outputs": [],
   "source": [
    "st.vars['json'][0,1,0] = Node(10)"
   ]
  },
  {
   "cell_type": "code",
   "execution_count": 31,
   "metadata": {
    "collapsed": false
   },
   "outputs": [
    {
     "name": "stdout",
     "output_type": "stream",
     "text": [
      "[u'{\"_cls\": \"Node\", \"_dict\": {\"value\": 10}}' u'{\"Test\": 3, \"Hallo\": 2}']\n"
     ]
    }
   ],
   "source": [
    "print st.variables['json'][0,1,:]"
   ]
  },
  {
   "cell_type": "markdown",
   "metadata": {},
   "source": [
    "All object types registered as being Storable by subclassing from `openpathsampling.base.StorableObject`. For this test we only register type `paths.Snapshot`"
   ]
  },
  {
   "cell_type": "markdown",
   "metadata": {},
   "source": [
    "#### Numpy"
   ]
  },
  {
   "cell_type": "code",
   "execution_count": 32,
   "metadata": {
    "collapsed": true
   },
   "outputs": [],
   "source": [
    "st.vars['numpy.float32'][:] = np.ones((2,2,2)) * 3.0\n",
    "st.vars['numpy.float32'][0] = np.ones((2,2)) * 7.0"
   ]
  },
  {
   "cell_type": "code",
   "execution_count": 33,
   "metadata": {
    "collapsed": false
   },
   "outputs": [
    {
     "name": "stdout",
     "output_type": "stream",
     "text": [
      "[[[ 7.  7.]\n",
      "  [ 7.  7.]]\n",
      "\n",
      " [[ 3.  3.]\n",
      "  [ 3.  3.]]]\n"
     ]
    }
   ],
   "source": [
    "print st.vars['numpy.float32'][:]"
   ]
  },
  {
   "cell_type": "markdown",
   "metadata": {},
   "source": [
    "#### Obj"
   ]
  },
  {
   "cell_type": "markdown",
   "metadata": {},
   "source": [
    "You can store objects of a type which you have previously added. For loading you need to make sure that the class (and the store if set manually) is present when you load from the store."
   ]
  },
  {
   "cell_type": "code",
   "execution_count": 34,
   "metadata": {
    "collapsed": false
   },
   "outputs": [],
   "source": [
    "st.vars['obj.nodes'][0,0,0] = Node(1)\n",
    "st.vars['obj.nodes'][0,1,0] = Node('Second')\n",
    "st.vars['obj.nodes'][0,0,1] = Node('Third')"
   ]
  },
  {
   "cell_type": "markdown",
   "metadata": {},
   "source": [
    "In some cases we can also assign one element to a group of elements like it is possible for numbers."
   ]
  },
  {
   "cell_type": "code",
   "execution_count": 35,
   "metadata": {
    "collapsed": true
   },
   "outputs": [],
   "source": [
    "st.vars['obj.nodes'][1] = Node(20)"
   ]
  },
  {
   "cell_type": "code",
   "execution_count": 36,
   "metadata": {
    "collapsed": false
   },
   "outputs": [
    {
     "name": "stdout",
     "output_type": "stream",
     "text": [
      "[[[1 3]\n",
      "  [2 --]]\n",
      "\n",
      " [[4 4]\n",
      "  [4 4]]]\n",
      "[u'{\"_cls\": \"Node\", \"_dict\": {\"value\": 10}}'\n",
      " u'{\"_cls\": \"Node\", \"_dict\": {\"value\": 1}}'\n",
      " u'{\"_cls\": \"Node\", \"_dict\": {\"value\": \"Second\"}}'\n",
      " u'{\"_cls\": \"Node\", \"_dict\": {\"value\": \"Third\"}}'\n",
      " u'{\"_cls\": \"Node\", \"_dict\": {\"value\": 20}}']\n"
     ]
    }
   ],
   "source": [
    "print st.variables['obj.nodes'][:]\n",
    "print st.variables['nodes_json'][:]"
   ]
  },
  {
   "cell_type": "code",
   "execution_count": 37,
   "metadata": {
    "collapsed": false
   },
   "outputs": [
    {
     "name": "stdout",
     "output_type": "stream",
     "text": [
      "Node(1)\n",
      "<class '__main__.Node'>\n"
     ]
    }
   ],
   "source": [
    "print st.vars['obj.nodes'][0,0,0]\n",
    "print type(st.vars['obj.nodes'][0,0,0])"
   ]
  },
  {
   "cell_type": "markdown",
   "metadata": {},
   "source": [
    "#### lazy"
   ]
  },
  {
   "cell_type": "markdown",
   "metadata": {},
   "source": [
    "Lazy loading will reconstruct an object using proxies. These proxies behave almost like the loaded object, but will delay loading of the object until it is accessed. Saving for lazy objects is the same as for regular objects. Only loading return a proxy object."
   ]
  },
  {
   "cell_type": "code",
   "execution_count": 38,
   "metadata": {
    "collapsed": false
   },
   "outputs": [],
   "source": [
    "st.vars['lazyobj.nodes'][0,0,0] = Node('First')"
   ]
  },
  {
   "cell_type": "markdown",
   "metadata": {},
   "source": [
    "The type of the returned object is `LoaderProxy` while the class is the actual class is the baseclass loaded by the store to not trigger loading when the `__class__` attribute is accessed. The actual object can be accessed by `__subject__` and doing so will trigger loading the object. All regular attributes will be delegated to `__subject__.attribute` and also trigger loading."
   ]
  },
  {
   "cell_type": "code",
   "execution_count": 39,
   "metadata": {
    "collapsed": false
   },
   "outputs": [
    {
     "name": "stdout",
     "output_type": "stream",
     "text": [
      "Type:    <class 'openpathsampling.netcdfplus.proxy.LoaderProxy'>\n",
      "Class:   <class '__main__.Node'>\n",
      "Content: {'value': 'First'}\n",
      "Access:  First\n"
     ]
    }
   ],
   "source": [
    "proxy = st.vars['lazyobj.nodes'][0,0,0]\n",
    "print 'Type:   ', type(proxy)\n",
    "print 'Class:  ', proxy.__class__\n",
    "print 'Content:', proxy.__subject__.__dict__\n",
    "print 'Access: ', proxy.value"
   ]
  },
  {
   "cell_type": "markdown",
   "metadata": {},
   "source": [
    "### load/save objects"
   ]
  },
  {
   "cell_type": "markdown",
   "metadata": {},
   "source": [
    "Note that there are now 6 `Node` objects."
   ]
  },
  {
   "cell_type": "code",
   "execution_count": 40,
   "metadata": {
    "collapsed": false
   },
   "outputs": [
    {
     "name": "stdout",
     "output_type": "stream",
     "text": [
<<<<<<< HEAD
      "[<openpathsampling.pathmover.Details object at 0x112459e50>, <openpathsampling.pathmover.Details object at 0x1060f4b90>, <openpathsampling.pathmover.Details object at 0x11243c3d0>, <openpathsampling.pathmover.Details object at 0x112459f90>, <openpathsampling.pathmover.Details object at 0x112459f50>, <openpathsampling.pathmover.Details object at 0x112459fd0>]\n"
=======
      "[Node(10), Node(1), Node(Second), Node(Third), Node(20), Node(First)]\n"
>>>>>>> dc395df4
     ]
    }
   ],
   "source": [
    "print st.nodes[:]"
   ]
  },
  {
   "cell_type": "code",
   "execution_count": 41,
   "metadata": {
    "collapsed": false
   },
   "outputs": [],
   "source": [
    "obj = Node('BlaBla')\n",
    "st.nodes.save(obj)\n",
    "st.save(obj);"
   ]
  },
  {
   "cell_type": "code",
   "execution_count": 42,
   "metadata": {
    "collapsed": false
   },
   "outputs": [
    {
     "name": "stdout",
     "output_type": "stream",
     "text": [
      "7\n"
     ]
    }
   ],
   "source": [
    "print len(st.nodes)"
   ]
  },
  {
   "cell_type": "markdown",
   "metadata": {},
   "source": [
    "Note that we have only 7 objets since both save operations will only store one object."
   ]
  },
  {
   "cell_type": "markdown",
   "metadata": {},
   "source": [
    "Get the index of the obj in the storage"
   ]
  },
  {
   "cell_type": "code",
   "execution_count": 43,
   "metadata": {
    "collapsed": false
   },
   "outputs": [
    {
     "name": "stdout",
     "output_type": "stream",
     "text": [
      "6\n"
     ]
    }
   ],
   "source": [
    "print st.idx(obj)"
   ]
  },
  {
   "cell_type": "markdown",
   "metadata": {},
   "source": [
    "And test the different ways to access the contained `json`"
   ]
  },
  {
   "cell_type": "markdown",
   "metadata": {},
   "source": [
    "#### 1. direct `json` using `variables` in the store"
   ]
  },
  {
   "cell_type": "code",
   "execution_count": 44,
   "metadata": {
    "collapsed": false
   },
   "outputs": [
    {
     "name": "stdout",
     "output_type": "stream",
     "text": [
      "{\"_cls\": \"Node\", \"_dict\": {\"value\": \"BlaBla\"}}\n"
     ]
    }
   ],
   "source": [
    "print st.nodes.variables['json'][st.idx(obj)]"
   ]
  },
  {
   "cell_type": "markdown",
   "metadata": {},
   "source": [
    "#### 2. direct `json` using `variables` in the full storage"
   ]
  },
  {
   "cell_type": "code",
   "execution_count": 45,
   "metadata": {
    "collapsed": false
   },
   "outputs": [
    {
     "name": "stdout",
     "output_type": "stream",
     "text": [
      "{\"_cls\": \"Node\", \"_dict\": {\"value\": \"BlaBla\"}}\n"
     ]
    }
   ],
   "source": [
    "print st.variables['nodes_json'][st.idx(obj)]"
   ]
  },
  {
   "cell_type": "markdown",
   "metadata": {},
   "source": [
    "#### 3. indirect `json` and reconstruct using `vars` in the store"
   ]
  },
  {
   "cell_type": "code",
   "execution_count": 46,
   "metadata": {
    "collapsed": false
   },
   "outputs": [
    {
     "name": "stdout",
     "output_type": "stream",
     "text": [
      "Node(BlaBla)\n",
      "False\n"
     ]
    }
   ],
   "source": [
    "print st.nodes.vars['json'][st.idx(obj)]\n",
    "print st.nodes.vars['json'][st.idx(obj)] is obj"
   ]
  },
  {
   "cell_type": "markdown",
   "metadata": {},
   "source": [
    "#### 4. using the store accessor  `__getitem__` in the store"
   ]
  },
  {
   "cell_type": "code",
   "execution_count": 47,
   "metadata": {
    "collapsed": false
   },
   "outputs": [
    {
     "name": "stdout",
     "output_type": "stream",
     "text": [
      "Node(BlaBla)\n",
      "True\n"
     ]
    }
   ],
   "source": [
    "print st.nodes[st.idx(obj)]\n",
    "print st.nodes[st.idx(obj)] is obj"
   ]
  },
  {
   "cell_type": "markdown",
   "metadata": {
    "collapsed": true
   },
   "source": [
    "One importance difference is that a store like `nodes` has a cache (which we set to 10 before). Using `vars` will not use a store and hence create a new object!"
   ]
  },
  {
   "cell_type": "code",
   "execution_count": null,
   "metadata": {
    "collapsed": true
   },
   "outputs": [],
   "source": []
  }
 ],
 "metadata": {
  "kernelspec": {
   "display_name": "Python 2",
   "language": "python",
   "name": "python2"
  },
  "language_info": {
   "codemirror_mode": {
    "name": "ipython",
    "version": 2
   },
   "file_extension": ".py",
   "mimetype": "text/x-python",
   "name": "python",
   "nbconvert_exporter": "python",
   "pygments_lexer": "ipython2",
   "version": "2.7.10"
  }
 },
 "nbformat": 4,
 "nbformat_minor": 0
}<|MERGE_RESOLUTION|>--- conflicted
+++ resolved
@@ -23,11 +23,7 @@
    "outputs": [],
    "source": [
     "import openpathsampling as paths\n",
-<<<<<<< HEAD
-    "from openpathsampling.netcdfplus import NetCDFPlus, ObjectStore\n",
-=======
     "from openpathsampling.netcdfplus import NetCDFPlus, ObjectStore, StorableObject\n",
->>>>>>> dc395df4
     "import numpy as np"
    ]
   },
@@ -82,9 +78,6 @@
    },
    "outputs": [],
    "source": [
-<<<<<<< HEAD
-    "st.create_store('details', ObjectStore(paths.Details, has_name=False))"
-=======
     "st.create_store('nodes', ObjectStore(Node, has_name=False))"
    ]
   },
@@ -93,7 +86,6 @@
    "metadata": {},
    "source": [
     "Initialize the store"
->>>>>>> dc395df4
    ]
   },
   {
@@ -252,11 +244,7 @@
      "name": "stdout",
      "output_type": "stream",
      "text": [
-<<<<<<< HEAD
-      "['bool', 'float', 'index', 'int', 'json', 'lazyobj.details', 'lazyobj.stores', 'length', 'long', 'numpy.float32', 'numpy.float64', 'numpy.int16', 'numpy.int32', 'numpy.int64', 'numpy.int8', 'numpy.uint16', 'numpy.uint32', 'numpy.uint64', 'numpy.uint8', 'obj.details', 'obj.stores', 'store', 'str']\n"
-=======
       "['bool', 'float', 'index', 'int', 'json', u'lazyobj.nodes', 'lazyobj.stores', 'length', 'long', 'numpy.float32', 'numpy.float64', 'numpy.int16', 'numpy.int32', 'numpy.int64', 'numpy.int8', 'numpy.uint16', 'numpy.uint32', 'numpy.uint64', 'numpy.uint8', u'obj.nodes', 'obj.stores', 'store', 'str']\n"
->>>>>>> dc395df4
      ]
     }
    ],
@@ -323,34 +311,6 @@
      "name": "stdout",
      "output_type": "stream",
      "text": [
-<<<<<<< HEAD
-      "bool\n",
-      "details_json\n",
-      "float\n",
-      "index\n",
-      "int\n",
-      "json\n",
-      "lazyobj.details\n",
-      "lazyobj.stores\n",
-      "length\n",
-      "long\n",
-      "numpy.float32\n",
-      "numpy.float64\n",
-      "numpy.int16\n",
-      "numpy.int32\n",
-      "numpy.int64\n",
-      "numpy.int8\n",
-      "numpy.uint16\n",
-      "numpy.uint32\n",
-      "numpy.uint64\n",
-      "numpy.uint8\n",
-      "obj.details\n",
-      "obj.stores\n",
-      "store\n",
-      "stores_json\n",
-      "stores_name\n",
-      "str\n"
-=======
       "bool (u'pair', u'pair', u'pair')\n",
       "float (u'pair', u'pair', u'pair')\n",
       "index (u'pair', u'pair', u'pair')\n",
@@ -377,7 +337,6 @@
       "stores_json (u'stores',)\n",
       "stores_name (u'stores',)\n",
       "str (u'pair', u'pair', u'pair')\n"
->>>>>>> dc395df4
      ]
     }
    ],
@@ -402,11 +361,7 @@
       "index\n",
       "int\n",
       "json\n",
-<<<<<<< HEAD
-      "lazyobj.details\n",
-=======
       "lazyobj.nodes\n",
->>>>>>> dc395df4
       "lazyobj.stores\n",
       "length\n",
       "long\n",
@@ -421,11 +376,7 @@
       "numpy.uint32\n",
       "numpy.uint64\n",
       "numpy.uint8\n",
-<<<<<<< HEAD
-      "obj.details\n",
-=======
       "obj.nodes\n",
->>>>>>> dc395df4
       "obj.stores\n",
       "store\n",
       "stores_json\n",
@@ -886,11 +837,7 @@
      "name": "stdout",
      "output_type": "stream",
      "text": [
-<<<<<<< HEAD
-      "[<openpathsampling.pathmover.Details object at 0x112459e50>, <openpathsampling.pathmover.Details object at 0x1060f4b90>, <openpathsampling.pathmover.Details object at 0x11243c3d0>, <openpathsampling.pathmover.Details object at 0x112459f90>, <openpathsampling.pathmover.Details object at 0x112459f50>, <openpathsampling.pathmover.Details object at 0x112459fd0>]\n"
-=======
       "[Node(10), Node(1), Node(Second), Node(Third), Node(20), Node(First)]\n"
->>>>>>> dc395df4
      ]
     }
    ],
