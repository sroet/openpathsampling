{
 "cells": [
  {
   "cell_type": "markdown",
   "metadata": {},
   "source": [
    "# OPENTIS\n",
    "## An Example with Alanine"
   ]
  },
  {
   "cell_type": "markdown",
   "metadata": {},
   "source": [
    "Import Modules"
   ]
  },
  {
   "cell_type": "code",
   "execution_count": 1,
   "metadata": {
    "collapsed": false
   },
   "outputs": [],
   "source": [
    "import numpy as np\n",
    "import mdtraj as md\n",
    "import pandas as pd\n",
    "import simtk.openmm as mm\n",
    "from simtk.openmm import app\n",
    "from simtk import unit\n",
    " \n",
    "from openpathsampling.visualize import PathTreeBuilder\n",
    "from IPython.display import SVG\n",
    "\n",
    "import openpathsampling as paths\n",
    "import openpathsampling.engines.openmm as peng"
   ]
  },
  {
   "cell_type": "markdown",
   "metadata": {},
   "source": [
    "Radians to Degree conversion"
   ]
  },
  {
   "cell_type": "code",
   "execution_count": 2,
   "metadata": {
    "collapsed": true
   },
   "outputs": [],
   "source": [
    "deg = 3.14159265 / 180.0"
   ]
  },
  {
   "cell_type": "markdown",
   "metadata": {},
   "source": [
    "Create an AlanineOpenMMSimulator for demonstration purposes"
   ]
  },
  {
   "cell_type": "markdown",
   "metadata": {},
   "source": [
    "### Set simulation options and create a simulator object"
   ]
  },
  {
   "cell_type": "code",
   "execution_count": 3,
   "metadata": {
    "collapsed": false
   },
   "outputs": [],
   "source": [
    "template = peng.snapshot_from_pdb(\"../data/Alanine_solvated.pdb\")"
   ]
  },
  {
   "cell_type": "code",
   "execution_count": 4,
   "metadata": {
    "collapsed": false
   },
   "outputs": [],
   "source": [
    "storage = paths.Storage(filename=\"trajectory.nc\", mode='w', use_uuid=True)"
   ]
  },
  {
   "cell_type": "code",
   "execution_count": 5,
   "metadata": {
    "collapsed": false
   },
   "outputs": [
    {
     "data": {
      "text/plain": [
       "store.snapshot0[Snapshot(BaseSnapshot)]"
      ]
     },
     "execution_count": 5,
     "metadata": {},
     "output_type": "execute_result"
    }
   ],
   "source": [
    "storage.snapshots.add_type(template)"
   ]
  },
  {
   "cell_type": "markdown",
   "metadata": {},
   "source": [
    "Set up the OpenMM simulation"
   ]
  },
  {
   "cell_type": "code",
   "execution_count": 6,
   "metadata": {
    "collapsed": false
   },
   "outputs": [],
   "source": [
    "topology = peng.to_openmm_topology(template)            \n",
    "\n",
    "# Generated using OpenMM Script Builder\n",
    "# http://builder.openmm.org\n",
    "\n",
    "forcefield = app.ForceField(\n",
    "    'amber96.xml',  # solute FF\n",
    "    'tip3p.xml'     # solvent FF\n",
    ")\n",
    "\n",
    "# OpenMM System\n",
    "system = forcefield.createSystem(\n",
    "    topology, \n",
    "    nonbondedMethod=app.PME, \n",
    "    nonbondedCutoff=1.0*unit.nanometers, \n",
    "    constraints=app.HBonds, \n",
    "    rigidWater=True, \n",
    "    ewaldErrorTolerance=0.0005\n",
    ")\n",
    "\n",
    "# OpenMM Integrator\n",
    "integrator = mm.LangevinIntegrator(\n",
    "    300*unit.kelvin, \n",
    "    1.0/unit.picoseconds, \n",
    "    2.0*unit.femtoseconds\n",
    ")\n",
    "integrator.setConstraintTolerance(0.00001)\n",
    "\n",
    "# Engine options\n",
    "options = {\n",
    "    'nsteps_per_frame': 10,\n",
    "    'platform': 'CPU'\n",
    "}\n",
    "\n",
    "engine = peng.Engine(\n",
    "    template.topology, \n",
    "    system,\n",
    "    integrator,\n",
    "    options\n",
    ")"
   ]
  },
  {
   "cell_type": "code",
   "execution_count": 7,
   "metadata": {
    "collapsed": false
   },
   "outputs": [
    {
     "name": "stdout",
     "output_type": "stream",
     "text": [
      "(store.engines[DynamicsEngine], 11, UUID('a65825f8-41fa-11e6-aa0c-00000000003e'))\n"
     ]
    }
   ],
   "source": [
    "print storage.save(engine)"
   ]
  },
  {
   "cell_type": "code",
   "execution_count": 8,
   "metadata": {
    "collapsed": false
   },
   "outputs": [
    {
     "data": {
      "text/plain": [
       "UUID('a65825f8-41fa-11e6-aa0c-00000000000c')"
      ]
     },
     "execution_count": 8,
     "metadata": {},
     "output_type": "execute_result"
    }
   ],
   "source": [
    "storage.snapshots.save(template)"
   ]
  },
  {
   "cell_type": "code",
   "execution_count": 9,
   "metadata": {
    "collapsed": false
   },
   "outputs": [
    {
     "name": "stdout",
     "output_type": "stream",
     "text": [
      "True\n"
     ]
    }
   ],
   "source": [
    "if storage.reference_by_uuid:\n",
    "    print storage.snapshots[template.__uuid__] is template\n",
    "else:\n",
    "    print storage.snapshots[storage.snapshots.idx(template)] is template"
   ]
  },
  {
   "cell_type": "markdown",
   "metadata": {},
   "source": [
    "### Order Parameters"
   ]
  },
  {
   "cell_type": "markdown",
   "metadata": {},
   "source": [
    "this generates an order parameter (callable) object named psi (so if we call `psi(trajectory)` we get a list of the values of psi for each frame in the trajectory). This particular order parameter uses mdtraj's compute_dihedrals function, with the atoms in psi_atoms"
   ]
  },
  {
   "cell_type": "code",
   "execution_count": 10,
   "metadata": {
    "collapsed": false
   },
   "outputs": [],
   "source": [
    "psi_atoms = [6,8,14,16]\n",
    "psi = paths.CV_MDTraj_Function(\"psi\", md.compute_dihedrals, indices=[psi_atoms])\n",
    "\n",
    "phi_atoms = [4,6,8,14]\n",
    "phi = paths.CV_MDTraj_Function(\"phi\", md.compute_dihedrals, indices=[phi_atoms])"
   ]
  },
  {
   "cell_type": "code",
   "execution_count": 11,
   "metadata": {
    "collapsed": false
   },
   "outputs": [],
   "source": [
    "def pp2_fnc(item, psi, phi):\n",
    "    return psi(item)**2 + phi(item)**2\n",
    "\n",
    "pp2 = paths.CV_Function('psi2', pp2_fnc, psi=psi, phi=phi)"
   ]
  },
  {
   "cell_type": "code",
   "execution_count": 12,
   "metadata": {
    "collapsed": false
   },
   "outputs": [
    {
     "name": "stdout",
     "output_type": "stream",
     "text": [
      "(store.cvs[CollectiveVariable], 6, UUID('a65825f8-41fa-11e6-aa0c-000000000044'))\n"
     ]
    }
   ],
   "source": [
    "print storage.save(pp2)"
   ]
  },
  {
   "cell_type": "code",
   "execution_count": 13,
   "metadata": {
    "collapsed": false
   },
   "outputs": [
    {
     "data": {
      "text/plain": [
       "array(-0.1793680489063263, dtype=float32)"
      ]
     },
     "execution_count": 13,
     "metadata": {},
     "output_type": "execute_result"
    }
   ],
   "source": [
    "pp2(template.reversed)\n",
    "psi(template)"
   ]
  },
  {
   "cell_type": "code",
   "execution_count": 14,
   "metadata": {
    "collapsed": false
   },
   "outputs": [],
   "source": [
    "def st_status():\n",
    "    print zip(storage.variables['cv0_index'][:], storage.variables['cv0_value'][:])\n",
    "    print zip(storage.variables['cv1_index'][:], storage.variables['cv1_value'][:])\n",
    "    print zip(storage.variables['cv2_index'][:], storage.variables['cv2_value'][:])"
   ]
  },
  {
   "cell_type": "code",
   "execution_count": 15,
   "metadata": {
    "collapsed": false
   },
   "outputs": [
    {
     "data": {
      "text/plain": [
       "array(-1.3999016284942627, dtype=float32)"
      ]
     },
     "execution_count": 15,
     "metadata": {},
     "output_type": "execute_result"
    }
   ],
   "source": [
    "pp2(template)\n",
    "phi(template.reversed)"
   ]
  },
  {
   "cell_type": "code",
   "execution_count": 16,
   "metadata": {
    "collapsed": false
   },
   "outputs": [
    {
     "name": "stdout",
     "output_type": "stream",
     "text": [
      "[(1, 1.9918975), (0, 1.9918975)]\n",
      "[(0, -1.3999016)]\n",
      "[(0, -0.17936805)]\n"
     ]
    }
   ],
   "source": [
    "st_status()"
   ]
  },
  {
   "cell_type": "code",
   "execution_count": 17,
   "metadata": {
    "collapsed": false
   },
   "outputs": [
    {
     "data": {
      "text/plain": [
       "True"
      ]
     },
     "execution_count": 17,
     "metadata": {},
     "output_type": "execute_result"
    }
   ],
   "source": [
    "phi.cv_time_reversible"
   ]
  },
  {
   "cell_type": "markdown",
   "metadata": {},
   "source": [
    "### Volumes"
   ]
  },
  {
   "cell_type": "markdown",
   "metadata": {},
   "source": [
    "This creates two states using a one-dimensional order parameter (called _Lambda_ in TIS terminology). A snapshot is in the State as long as the order parameter is with specific bounds. \n",
    "\n",
    "StateA is $\\psi \\in [-120, -30]$ and StateB is $\\psi \\in [100, 180]$"
   ]
  },
  {
   "cell_type": "code",
   "execution_count": 18,
   "metadata": {
    "collapsed": false
   },
   "outputs": [],
   "source": [
    "stateA = paths.CVRangeVolumePeriodic(\n",
    "    collectivevariable=psi, \n",
    "    lambda_min=-120.0*deg, \n",
    "    lambda_max=-30.0*deg, \n",
    "    period_min=-180.0*deg, \n",
    "    period_max=+180.0*deg\n",
    ")\n",
    "stateB = paths.CVRangeVolumePeriodic(\n",
    "    collectivevariable=psi, \n",
    "    lambda_min=100.0*deg, \n",
    "    lambda_max=180.0*deg, \n",
    "    period_min=-180.0*deg, \n",
    "    period_max=+180.0*deg\n",
    ")"
   ]
  },
  {
   "cell_type": "markdown",
   "metadata": {},
   "source": [
    "Now do the same for a set of lambda ranges to produce nested volumes."
   ]
  },
  {
   "cell_type": "code",
   "execution_count": 19,
   "metadata": {
    "collapsed": false
   },
   "outputs": [],
   "source": [
    "minima = map(deg.__mul__, [-125, -135, -140, -142.5, -145.0, -147.0, -150.0])\n",
    "maxima = map(deg.__mul__, [-25.0, -21.0, -18.5, -17.0, -15.0, -10.0, 0.0])\n",
    "\n",
    "volume_set = paths.VolumeFactory.CVRangeVolumePeriodicSet(psi, minima, maxima, -180.0*deg, +180.0*deg)"
   ]
  },
  {
   "cell_type": "markdown",
   "metadata": {},
   "source": [
    "Tag the two states for simpler access later"
   ]
  },
  {
   "cell_type": "code",
   "execution_count": 20,
   "metadata": {
    "collapsed": false
   },
   "outputs": [],
   "source": [
    "storage.tag['stateA'] = stateA\n",
    "storage.tag['stateB'] = stateB\n",
    "storage.tag['states'] = [stateA, stateB]"
   ]
  },
  {
   "cell_type": "markdown",
   "metadata": {},
   "source": [
    "### Ensembles"
   ]
  },
  {
   "cell_type": "markdown",
   "metadata": {},
   "source": [
    "Now do this automatically for all ensembles"
   ]
  },
  {
   "cell_type": "code",
   "execution_count": 21,
   "metadata": {
    "collapsed": true
   },
   "outputs": [],
   "source": [
    "interface0 = volume_set[0]\n",
    "interface_set = paths.EnsembleFactory.TISEnsembleSet(stateA, stateA | stateB, volume_set, psi)"
   ]
  },
  {
   "cell_type": "markdown",
   "metadata": {},
   "source": [
    "Give each interface a name"
   ]
  },
  {
   "cell_type": "code",
   "execution_count": 22,
   "metadata": {
    "collapsed": false
   },
   "outputs": [],
   "source": [
    "for no, interface in enumerate(interface_set):\n",
    "    interface.name = 'Interface ' + str(no)"
   ]
  },
  {
   "cell_type": "markdown",
   "metadata": {},
   "source": [
    "and save all of these"
   ]
  },
  {
   "cell_type": "code",
   "execution_count": 23,
   "metadata": {
    "collapsed": false
   },
   "outputs": [],
   "source": [
    "map(storage.ensembles.save, interface_set);"
   ]
  },
  {
   "cell_type": "markdown",
   "metadata": {},
   "source": [
    "And create a special ensemble, that will create a first trajectory in the innermost TIS ensemble independent from where we start"
   ]
  },
  {
   "cell_type": "markdown",
   "metadata": {},
   "source": [
    "The idea is to describe a trajectory type by a sequence of positions. First can be outside of stateA or not, then be inside stateA, etc..."
   ]
  },
  {
   "cell_type": "code",
   "execution_count": 24,
   "metadata": {
    "collapsed": false
   },
   "outputs": [],
   "source": [
    "inA = paths.AllInXEnsemble(stateA)\n",
    "outA = paths.AllOutXEnsemble(stateA)\n",
    "\n",
    "inI0 = paths.AllInXEnsemble(interface0)\n",
    "outI0 = paths.AllOutXEnsemble(interface0)\n",
    "\n",
    "first_traj_ensemble = paths.SequentialEnsemble([\n",
    "    paths.OptionalEnsemble(outA),\n",
    "    inA,\n",
    "    paths.OptionalEnsemble(outA & inI0),\n",
    "    paths.OptionalEnsemble(inI0),\n",
    "    outI0,\n",
    "    paths.OptionalEnsemble(outA),\n",
    "    paths.SingleFrameEnsemble(inA)\n",
    "])"
   ]
  },
  {
   "cell_type": "markdown",
   "metadata": {},
   "source": [
    "### start path generation"
   ]
  },
  {
   "cell_type": "markdown",
   "metadata": {},
   "source": [
    "so lets try and see if we can generate a first path"
   ]
  },
  {
   "cell_type": "markdown",
   "metadata": {},
   "source": [
    "load the initial snapshot (although we still have it) and generate using the Alanine simulator. The second option specifies a function : trajectory -> bool that keeps the simulation running as long as it is true. Our goal was to generate a path that belongs to a specific ensemble, so we use `forward` to determine if it makes sense to keep running or if the result cannot belong to the ensemble anymore."
   ]
  },
  {
   "cell_type": "code",
   "execution_count": 25,
   "metadata": {
    "collapsed": false
   },
   "outputs": [],
   "source": [
    "snapshot = template\n",
    "total_path = engine.generate_forward(snapshot, first_traj_ensemble)"
   ]
  },
  {
   "cell_type": "markdown",
   "metadata": {},
   "source": [
    "Show the length"
   ]
  },
  {
   "cell_type": "code",
   "execution_count": 26,
   "metadata": {
    "collapsed": false
   },
   "outputs": [
    {
     "name": "stdout",
     "output_type": "stream",
     "text": [
<<<<<<< HEAD
      "Total trajectory length : 23 ( 2.3 ps )\n"
=======
      "Total trajectory length : 20 ( 0.4 ps )\n"
>>>>>>> 1f0c4fbe
     ]
    }
   ],
   "source": [
    "print \"Total trajectory length : %d ( %s )\" % ( \n",
    "    len(total_path), \n",
    "    len(total_path) * engine.snapshot_timestep\n",
    ")"
   ]
  },
  {
   "cell_type": "markdown",
   "metadata": {},
   "source": [
    "And save the trajetory completely"
   ]
  },
  {
   "cell_type": "code",
   "execution_count": 27,
   "metadata": {
    "collapsed": false
   },
   "outputs": [
    {
     "data": {
      "text/plain": [
       "UUID('a65825f8-41fa-11e6-aa0c-000000000156')"
      ]
     },
     "execution_count": 27,
     "metadata": {},
     "output_type": "execute_result"
    }
   ],
   "source": [
    "storage.trajectories.save(total_path)"
   ]
  },
  {
   "cell_type": "code",
   "execution_count": 28,
   "metadata": {
    "collapsed": false
   },
   "outputs": [],
   "source": [
    "storage.tag['first_path'] = total_path"
   ]
  },
  {
   "cell_type": "markdown",
   "metadata": {},
   "source": [
    "Split the trajectory into parts that belong to the TIS ensemble (not the one we generated)"
   ]
  },
  {
   "cell_type": "code",
   "execution_count": 29,
   "metadata": {
    "collapsed": false
   },
   "outputs": [
    {
     "data": {
      "text/plain": [
       "[1.9918975,\n",
       " 1.6244001,\n",
       " 1.9732385,\n",
       " 2.3750942,\n",
       " 3.1394053,\n",
       " 3.2041345,\n",
       " 4.0180216,\n",
       " 3.4471159,\n",
       " 2.2055345,\n",
       " 1.4963607,\n",
       " 1.3114213,\n",
       " 1.0335166,\n",
       " 1.3839451,\n",
       " 1.2231145,\n",
       " 1.742049,\n",
       " 1.2430276,\n",
       " 2.406446,\n",
       " 3.010458,\n",
       " 2.3685412,\n",
       " 1.6718647,\n",
       " 1.4885801,\n",
       " 1.9849325,\n",
       " 1.4690921]"
      ]
     },
     "execution_count": 29,
     "metadata": {},
     "output_type": "execute_result"
    }
   ],
   "source": [
    "pp2(total_path)"
   ]
  },
  {
   "cell_type": "code",
   "execution_count": 30,
   "metadata": {
    "collapsed": false
   },
   "outputs": [
    {
     "name": "stdout",
     "output_type": "stream",
     "text": [
<<<<<<< HEAD
      "CPU times: user 35.5 ms, sys: 11.1 ms, total: 46.6 ms\n",
      "Wall time: 39.1 ms\n"
=======
      "CPU times: user 83.1 ms, sys: 1.75 ms, total: 84.9 ms\n",
      "Wall time: 83.2 ms\n"
>>>>>>> 1f0c4fbe
     ]
    }
   ],
   "source": [
    "%%time\n",
    "interface0_ensemble = interface_set[0]\n",
    "segments = interface0_ensemble.split(total_path)"
   ]
  },
  {
   "cell_type": "code",
   "execution_count": 31,
   "metadata": {
    "collapsed": false
   },
   "outputs": [
    {
     "name": "stdout",
     "output_type": "stream",
     "text": [
      "Traj in first_traj_ensemble? (should be) True\n",
      "Traj in TIS ensemble? (probably not) False\n",
      "Number of segments in TIS ensemble:  1\n",
      "Length of each segment:\n",
      "  seg[0]: 7\n"
     ]
    }
   ],
   "source": [
    "print \"Traj in first_traj_ensemble? (should be)\", \n",
    "print first_traj_ensemble(total_path)\n",
    "\n",
    "print \"Traj in TIS ensemble? (probably not)\", \n",
    "print interface0_ensemble(total_path)\n",
    "\n",
    "\n",
    "print \"Number of segments in TIS ensemble: \", len(segments)\n",
    "if len(segments):\n",
    "    print \"Length of each segment:\"\n",
    "    for i in range(len(segments)):\n",
    "        print \"  seg[{0}]: {1}\".format(i, len(segments[i]))"
   ]
  },
  {
   "cell_type": "markdown",
   "metadata": {},
   "source": [
    "Show some results and check if this worked"
   ]
  },
  {
   "cell_type": "code",
   "execution_count": 32,
   "metadata": {
    "collapsed": false
   },
   "outputs": [
    {
     "name": "stdout",
     "output_type": "stream",
     "text": [
      "          phi        psi stateA interface0 stateB appendable\n",
      "0  -80.208455 -10.277032  False      False  False       True\n",
<<<<<<< HEAD
      "1  -69.448687 -22.571456  False      False  False       True\n",
      "2  -67.364305 -44.043273   True       True  False       True\n",
      "20 -61.244763 -33.701622   True       True  False       True\n",
      "21 -77.499527 -22.582574  False      False  False       True\n",
      "22 -60.980373 -33.228587   True       True  False      False\n"
=======
      "1  -83.072353 -11.329493  False      False  False       True\n",
      "2  -78.621071 -13.836570  False      False  False       True\n",
      "17 -80.107805 -20.100297  False      False  False       True\n",
      "18 -81.269204 -23.980652  False      False  False       True\n",
      "19 -78.292088 -30.197755   True       True  False      False\n"
>>>>>>> 1f0c4fbe
     ]
    }
   ],
   "source": [
    "data = []\n",
    "for frame in total_path:\n",
    "    data.append((phi(frame) / deg, psi(frame)/deg, stateA(frame), interface0(frame), stateB(frame), first_traj_ensemble.can_append(total_path[slice(0,total_path.index(frame)+1)])))\n",
    "    \n",
    "dataframe = pd.DataFrame(data, columns=['phi', 'psi', 'stateA', 'interface0', 'stateB', 'appendable'])\n",
    "print dataframe[[0,1,2,3,4,5]].ix[[0,1,2,len(dataframe)-3,len(dataframe)-2,len(dataframe)-1]]"
   ]
  },
  {
   "cell_type": "code",
   "execution_count": 33,
   "metadata": {
    "collapsed": false
   },
   "outputs": [
    {
     "name": "stdout",
     "output_type": "stream",
     "text": [
      "Do our segments satisfy the ensemble? True\n"
     ]
    }
   ],
   "source": [
    "print \"Do our segments satisfy the ensemble?\",\n",
    "for seg in segments:\n",
    "    print interface0_ensemble(seg),"
   ]
  },
  {
   "cell_type": "code",
   "execution_count": 34,
   "metadata": {
    "collapsed": false
   },
   "outputs": [
    {
     "name": "stdout",
     "output_type": "stream",
     "text": [
      "         phi        psi stateA interface0 stateB appendable\n",
<<<<<<< HEAD
      "0 -61.244763 -33.701622   True       True  False       True\n",
      "1 -77.499527 -22.582574  False      False  False       True\n",
      "2 -60.980373 -33.228587   True       True  False      False\n"
=======
      "0 -68.841750 -34.788247   True       True  False       True\n",
      "1 -74.613697 -26.974085  False       True  False       True\n",
      "2 -73.077314 -25.347286  False       True  False       True\n",
      "3 -76.199380 -23.350998  False      False  False       True\n",
      "4 -80.107805 -20.100297  False      False  False       True\n",
      "5 -81.269204 -23.980652  False      False  False       True\n",
      "6 -78.292088 -30.197755   True       True  False      False\n"
>>>>>>> 1f0c4fbe
     ]
    }
   ],
   "source": [
    "data = []\n",
    "for frame in segments[0]:\n",
    "    data.append((phi(frame)/deg, psi(frame)/deg, stateA(frame), interface0(frame), stateB(frame), first_traj_ensemble.can_append(total_path[slice(0,total_path.index(frame)+1)])))\n",
    "    \n",
    "dataframe = pd.DataFrame(data, columns=['phi', 'psi', 'stateA', 'interface0', 'stateB', 'appendable'])\n",
    "print dataframe[[0,1,2,3,4,5]]"
   ]
  },
  {
   "cell_type": "markdown",
   "metadata": {},
   "source": [
    "### Bootstrapping"
   ]
  },
  {
   "cell_type": "markdown",
   "metadata": {},
   "source": [
    "Run a bootstrapping (not TIS) simulation that shoots from an ensemble until the next interface is reached then switch to the next ensemble to drive the system out of stateA"
   ]
  },
  {
   "cell_type": "code",
   "execution_count": 35,
   "metadata": {
    "collapsed": true
   },
   "outputs": [],
   "source": [
    "mover_set = paths.PathMoverFactory.OneWayShootingSet(paths.UniformSelector(), interface_set)"
   ]
  },
  {
   "cell_type": "code",
   "execution_count": 36,
   "metadata": {
    "collapsed": true
   },
   "outputs": [],
   "source": [
    "bootstrap = paths.Bootstrapping(storage=storage,\n",
    "                          engine=engine,\n",
    "                          ensembles=interface_set,\n",
    "                          movers=mover_set,\n",
    "                          trajectory=segments[0])"
   ]
  },
  {
   "cell_type": "code",
   "execution_count": 37,
   "metadata": {
    "collapsed": false
   },
   "outputs": [
    {
     "name": "stdout",
     "output_type": "stream",
     "text": [
      "0 <openpathsampling.engines.openmm.snapshot.Snapshot object at 0x12604ba10>\n",
      "1 <openpathsampling.engines.openmm.snapshot.Snapshot object at 0x12ad2e8d0>\n",
      "2 <openpathsampling.engines.openmm.snapshot.Snapshot object at 0x12ad2ea10>\n",
      "3 <openpathsampling.engines.openmm.snapshot.Snapshot object at 0x12ad2ec50>\n",
      "4 <openpathsampling.engines.openmm.snapshot.Snapshot object at 0x12ad2ee90>\n",
      "5 <openpathsampling.engines.openmm.snapshot.Snapshot object at 0x12affb090>\n",
      "6 <openpathsampling.engines.openmm.snapshot.Snapshot object at 0x12a846b10>\n",
      "7 <openpathsampling.engines.openmm.snapshot.Snapshot object at 0x12a8466d0>\n",
      "8 <openpathsampling.engines.openmm.snapshot.Snapshot object at 0x12a846490>\n",
      "9 <openpathsampling.engines.openmm.snapshot.Snapshot object at 0x12a846250>\n",
      "10 <openpathsampling.engines.openmm.snapshot.Snapshot object at 0x12a846d90>\n",
      "11 <openpathsampling.engines.openmm.snapshot.Snapshot object at 0x12a646ed0>\n",
      "12 <openpathsampling.engines.openmm.snapshot.Snapshot object at 0x12a7c7ed0>\n",
      "13 <openpathsampling.engines.openmm.snapshot.Snapshot object at 0x12a7c7c90>\n",
      "14 <openpathsampling.engines.openmm.snapshot.Snapshot object at 0x12a7c7a50>\n",
      "15 <openpathsampling.engines.openmm.snapshot.Snapshot object at 0x12a7c7390>\n",
      "16 <openpathsampling.engines.openmm.snapshot.Snapshot object at 0x12a7c7250>\n",
      "17 <openpathsampling.engines.openmm.snapshot.Snapshot object at 0x1266e8790>\n",
      "18 <openpathsampling.engines.openmm.snapshot.Snapshot object at 0x1266e89d0>\n",
      "19 <openpathsampling.engines.openmm.snapshot.Snapshot object at 0x1266e8c10>\n",
      "20 <openpathsampling.engines.openmm.snapshot.Snapshot object at 0x1266e8e50>\n",
      "21 <openpathsampling.engines.openmm.snapshot.Snapshot object at 0x12624f050>\n",
      "22 <openpathsampling.engines.openmm.snapshot.Snapshot object at 0x12624f290>\n"
     ]
    }
   ],
   "source": [
    "for key in storage.snapshots.cache:\n",
    "    print key, storage.snapshots.cache[key]"
   ]
  },
  {
   "cell_type": "code",
   "execution_count": 38,
   "metadata": {
    "collapsed": false
   },
   "outputs": [
    {
     "data": {
      "text/plain": [
       "(store.snapshots[BaseSnapshot],\n",
       " 1,\n",
       " UUID('a65825f8-41fa-11e6-aa0c-00000000000c'))"
      ]
     },
     "execution_count": 38,
     "metadata": {},
     "output_type": "execute_result"
    }
   ],
   "source": [
    "storage.save(template)"
   ]
  },
  {
   "cell_type": "code",
   "execution_count": 39,
   "metadata": {
    "collapsed": false
   },
   "outputs": [
    {
     "name": "stdout",
     "output_type": "stream",
     "text": [
<<<<<<< HEAD
      "DONE! Completed Bootstrapping cycle step 10 in ensemble 1/7.\n"
=======
      "DONE! Completed Bootstrapping cycle step 6 in ensemble 2/7 .\n",
      "\n"
>>>>>>> 1f0c4fbe
     ]
    }
   ],
   "source": [
    "bootstrap.run(5)"
   ]
  },
  {
   "cell_type": "markdown",
   "metadata": {},
   "source": [
    "### Save all computed phi/psi values which depends on whether they have been needed before"
   ]
  },
  {
   "cell_type": "code",
   "execution_count": 37,
   "metadata": {
    "collapsed": true
   },
   "outputs": [],
   "source": [
    "storage.cvs.sync()"
   ]
  },
  {
   "cell_type": "markdown",
   "metadata": {},
   "source": [
    "Create an collectivevariable from a volume which is just 1 or 0 and can thus be stored for later analysis"
   ]
  },
  {
   "cell_type": "code",
   "execution_count": 42,
   "metadata": {
    "collapsed": true
   },
   "outputs": [],
   "source": [
    "op_inA = paths.CV_Volume('StateA', stateA)\n",
    "op_inB = paths.CV_Volume('StateB', stateB)\n",
    "op_notinAorB = paths.CV_Volume('StateX', ~ (stateA | stateB))"
   ]
  },
  {
   "cell_type": "code",
   "execution_count": 44,
   "metadata": {
    "collapsed": false
   },
   "outputs": [
    {
     "name": "stdout",
     "output_type": "stream",
     "text": [
      "The slowest run took 13.23 times longer than the fastest. This could mean that an intermediate result is being cached.\n",
      "1000 loops, best of 3: 541 µs per loop\n"
     ]
    }
   ],
   "source": [
    "%%timeit\n",
    "phi(storage.snapshots[:])"
   ]
  },
  {
   "cell_type": "code",
   "execution_count": 45,
   "metadata": {
    "collapsed": false
   },
   "outputs": [
    {
     "data": {
      "text/plain": [
       "array([-1.39990163, -1.21210825, -1.17572892, -1.33740509, -1.5076834 ,\n",
       "       -1.62794924, -1.8091104 , -1.46370018, -1.0971415 , -0.74382263,\n",
       "       -0.9012413 , -0.84280479, -0.98980463, -0.93387955, -1.21196651,\n",
       "       -0.88408077, -1.36604559, -1.50088775, -1.33454418, -1.12797058,\n",
       "       -1.06892276, -1.35262191, -1.06430829, -1.13947964, -1.14935338,\n",
       "       -1.07356846, -1.18919539, -1.13940799, -0.78798217, -1.17444062,\n",
       "       -1.03812373, -1.10209084, -1.15998471, -1.05342007], dtype=float32)"
      ]
     },
     "execution_count": 45,
     "metadata": {},
     "output_type": "execute_result"
    }
   ],
   "source": [
    "phi(storage.snapshots[:])"
   ]
  },
  {
   "cell_type": "code",
   "execution_count": null,
   "metadata": {
    "collapsed": true
   },
   "outputs": [],
   "source": []
  },
  {
   "cell_type": "markdown",
   "metadata": {},
   "source": [
    "Save the new collectivevariables"
   ]
  },
  {
   "cell_type": "code",
   "execution_count": 39,
   "metadata": {
    "collapsed": false
   },
   "outputs": [
    {
     "ename": "AttributeError",
     "evalue": "'NoneType' object has no attribute 'engine'",
     "output_type": "error",
     "traceback": [
      "\u001b[0;31m---------------------------------------------------------------------------\u001b[0m",
      "\u001b[0;31mAttributeError\u001b[0m                            Traceback (most recent call last)",
      "\u001b[0;32m<ipython-input-39-27f90249f5c3>\u001b[0m in \u001b[0;36m<module>\u001b[0;34m()\u001b[0m\n\u001b[0;32m----> 1\u001b[0;31m \u001b[0mstorage\u001b[0m\u001b[0;34m.\u001b[0m\u001b[0msave\u001b[0m\u001b[0;34m(\u001b[0m\u001b[0;34m[\u001b[0m\u001b[0mop_inA\u001b[0m\u001b[0;34m,\u001b[0m \u001b[0mop_inB\u001b[0m\u001b[0;34m,\u001b[0m \u001b[0mop_notinAorB\u001b[0m\u001b[0;34m]\u001b[0m\u001b[0;34m)\u001b[0m\u001b[0;34m;\u001b[0m\u001b[0;34m\u001b[0m\u001b[0m\n\u001b[0m",
      "\u001b[0;32m/Users/jan-hendrikprinz/Studium/git/openpathsampling/openpathsampling/netcdfplus/netcdfplus.pyc\u001b[0m in \u001b[0;36msave\u001b[0;34m(self, obj, idx)\u001b[0m\n\u001b[1;32m    516\u001b[0m         \u001b[0;32mif\u001b[0m \u001b[0mtype\u001b[0m\u001b[0;34m(\u001b[0m\u001b[0mobj\u001b[0m\u001b[0;34m)\u001b[0m \u001b[0;32mis\u001b[0m \u001b[0mlist\u001b[0m\u001b[0;34m:\u001b[0m\u001b[0;34m\u001b[0m\u001b[0m\n\u001b[1;32m    517\u001b[0m             \u001b[0;31m# a list of objects will be stored one by one\u001b[0m\u001b[0;34m\u001b[0m\u001b[0;34m\u001b[0m\u001b[0m\n\u001b[0;32m--> 518\u001b[0;31m             \u001b[0;32mreturn\u001b[0m \u001b[0;34m[\u001b[0m\u001b[0mself\u001b[0m\u001b[0;34m.\u001b[0m\u001b[0msave\u001b[0m\u001b[0;34m(\u001b[0m\u001b[0mpart\u001b[0m\u001b[0;34m,\u001b[0m \u001b[0midx\u001b[0m\u001b[0;34m)\u001b[0m \u001b[0;32mfor\u001b[0m \u001b[0mpart\u001b[0m \u001b[0;32min\u001b[0m \u001b[0mobj\u001b[0m\u001b[0;34m]\u001b[0m\u001b[0;34m\u001b[0m\u001b[0m\n\u001b[0m\u001b[1;32m    519\u001b[0m \u001b[0;34m\u001b[0m\u001b[0m\n\u001b[1;32m    520\u001b[0m         \u001b[0;32melif\u001b[0m \u001b[0mtype\u001b[0m\u001b[0;34m(\u001b[0m\u001b[0mobj\u001b[0m\u001b[0;34m)\u001b[0m \u001b[0;32mis\u001b[0m \u001b[0mtuple\u001b[0m\u001b[0;34m:\u001b[0m\u001b[0;34m\u001b[0m\u001b[0m\n",
      "\u001b[0;32m/Users/jan-hendrikprinz/Studium/git/openpathsampling/openpathsampling/netcdfplus/netcdfplus.pyc\u001b[0m in \u001b[0;36msave\u001b[0;34m(self, obj, idx)\u001b[0m\n\u001b[1;32m    527\u001b[0m             \u001b[0mstore\u001b[0m \u001b[0;34m=\u001b[0m \u001b[0mself\u001b[0m\u001b[0;34m.\u001b[0m\u001b[0mfind_store\u001b[0m\u001b[0;34m(\u001b[0m\u001b[0mobj\u001b[0m\u001b[0;34m)\u001b[0m\u001b[0;34m\u001b[0m\u001b[0m\n\u001b[1;32m    528\u001b[0m             \u001b[0mstore_idx\u001b[0m \u001b[0;34m=\u001b[0m \u001b[0mself\u001b[0m\u001b[0;34m.\u001b[0m\u001b[0mstores\u001b[0m\u001b[0;34m.\u001b[0m\u001b[0mindex\u001b[0m\u001b[0;34m[\u001b[0m\u001b[0mstore\u001b[0m\u001b[0;34m]\u001b[0m\u001b[0;34m\u001b[0m\u001b[0m\n\u001b[0;32m--> 529\u001b[0;31m             \u001b[0;32mreturn\u001b[0m \u001b[0mstore\u001b[0m\u001b[0;34m,\u001b[0m \u001b[0mstore_idx\u001b[0m\u001b[0;34m,\u001b[0m \u001b[0mstore\u001b[0m\u001b[0;34m.\u001b[0m\u001b[0msave\u001b[0m\u001b[0;34m(\u001b[0m\u001b[0mobj\u001b[0m\u001b[0;34m,\u001b[0m \u001b[0midx\u001b[0m\u001b[0;34m)\u001b[0m\u001b[0;34m\u001b[0m\u001b[0m\n\u001b[0m\u001b[1;32m    530\u001b[0m \u001b[0;34m\u001b[0m\u001b[0m\n\u001b[1;32m    531\u001b[0m         \u001b[0;31m# Could not save this object.\u001b[0m\u001b[0;34m\u001b[0m\u001b[0;34m\u001b[0m\u001b[0m\n",
      "\u001b[0;32m/Users/jan-hendrikprinz/Studium/git/openpathsampling/openpathsampling/netcdfplus/objects.pyc\u001b[0m in \u001b[0;36msave\u001b[0;34m(self, obj, idx)\u001b[0m\n\u001b[1;32m   1320\u001b[0m \u001b[0;34m\u001b[0m\u001b[0m\n\u001b[1;32m   1321\u001b[0m         \u001b[0;32mtry\u001b[0m\u001b[0;34m:\u001b[0m\u001b[0;34m\u001b[0m\u001b[0m\n\u001b[0;32m-> 1322\u001b[0;31m             \u001b[0mreference\u001b[0m \u001b[0;34m=\u001b[0m \u001b[0msuper\u001b[0m\u001b[0;34m(\u001b[0m\u001b[0mUniqueNamedObjectStore\u001b[0m\u001b[0;34m,\u001b[0m \u001b[0mself\u001b[0m\u001b[0;34m)\u001b[0m\u001b[0;34m.\u001b[0m\u001b[0msave\u001b[0m\u001b[0;34m(\u001b[0m\u001b[0mobj\u001b[0m\u001b[0;34m,\u001b[0m \u001b[0midx\u001b[0m\u001b[0;34m)\u001b[0m\u001b[0;34m\u001b[0m\u001b[0m\n\u001b[0m\u001b[1;32m   1323\u001b[0m         \u001b[0;32mfinally\u001b[0m\u001b[0;34m:\u001b[0m\u001b[0;34m\u001b[0m\u001b[0m\n\u001b[1;32m   1324\u001b[0m             \u001b[0mself\u001b[0m\u001b[0;34m.\u001b[0m\u001b[0mrelease_name\u001b[0m\u001b[0;34m(\u001b[0m\u001b[0mname\u001b[0m\u001b[0;34m)\u001b[0m\u001b[0;34m\u001b[0m\u001b[0m\n",
      "\u001b[0;32m/Users/jan-hendrikprinz/Studium/git/openpathsampling/openpathsampling/netcdfplus/objects.pyc\u001b[0m in \u001b[0;36msave\u001b[0;34m(self, obj, idx)\u001b[0m\n\u001b[1;32m   1147\u001b[0m             \u001b[0;32mraise\u001b[0m \u001b[0mAttributeError\u001b[0m\u001b[0;34m(\u001b[0m\u001b[0;34m'_name needs to be a string for nameable objects.'\u001b[0m\u001b[0;34m)\u001b[0m\u001b[0;34m\u001b[0m\u001b[0m\n\u001b[1;32m   1148\u001b[0m \u001b[0;34m\u001b[0m\u001b[0m\n\u001b[0;32m-> 1149\u001b[0;31m         \u001b[0mreference\u001b[0m \u001b[0;34m=\u001b[0m \u001b[0msuper\u001b[0m\u001b[0;34m(\u001b[0m\u001b[0mNamedObjectStore\u001b[0m\u001b[0;34m,\u001b[0m \u001b[0mself\u001b[0m\u001b[0;34m)\u001b[0m\u001b[0;34m.\u001b[0m\u001b[0msave\u001b[0m\u001b[0;34m(\u001b[0m\u001b[0mobj\u001b[0m\u001b[0;34m)\u001b[0m\u001b[0;34m\u001b[0m\u001b[0m\n\u001b[0m\u001b[1;32m   1150\u001b[0m \u001b[0;34m\u001b[0m\u001b[0m\n\u001b[1;32m   1151\u001b[0m         \u001b[0mobj\u001b[0m\u001b[0;34m.\u001b[0m\u001b[0mfix_name\u001b[0m\u001b[0;34m(\u001b[0m\u001b[0;34m)\u001b[0m\u001b[0;34m\u001b[0m\u001b[0m\n",
      "\u001b[0;32m/Users/jan-hendrikprinz/Studium/git/openpathsampling/openpathsampling/netcdfplus/objects.pyc\u001b[0m in \u001b[0;36msave\u001b[0;34m(self, obj, idx)\u001b[0m\n\u001b[1;32m    833\u001b[0m \u001b[0;34m\u001b[0m\u001b[0m\n\u001b[1;32m    834\u001b[0m         \u001b[0;32mtry\u001b[0m\u001b[0;34m:\u001b[0m\u001b[0;34m\u001b[0m\u001b[0m\n\u001b[0;32m--> 835\u001b[0;31m             \u001b[0mself\u001b[0m\u001b[0;34m.\u001b[0m\u001b[0m_save\u001b[0m\u001b[0;34m(\u001b[0m\u001b[0mobj\u001b[0m\u001b[0;34m,\u001b[0m \u001b[0mn_idx\u001b[0m\u001b[0;34m)\u001b[0m\u001b[0;34m\u001b[0m\u001b[0m\n\u001b[0m\u001b[1;32m    836\u001b[0m \u001b[0;34m\u001b[0m\u001b[0m\n\u001b[1;32m    837\u001b[0m             \u001b[0;31m# store the name in the cache\u001b[0m\u001b[0;34m\u001b[0m\u001b[0;34m\u001b[0m\u001b[0m\n",
      "\u001b[0;32m/Users/jan-hendrikprinz/Studium/git/openpathsampling/openpathsampling/storage/cv_store.pyc\u001b[0m in \u001b[0;36m_save\u001b[0;34m(self, objectdict, idx)\u001b[0m\n\u001b[1;32m     77\u001b[0m \u001b[0;34m\u001b[0m\u001b[0m\n\u001b[1;32m     78\u001b[0m         \u001b[0;32mif\u001b[0m \u001b[0mobjectdict\u001b[0m\u001b[0;34m.\u001b[0m\u001b[0mcv_store_cache\u001b[0m\u001b[0;34m:\u001b[0m\u001b[0;34m\u001b[0m\u001b[0m\n\u001b[0;32m---> 79\u001b[0;31m             \u001b[0mself\u001b[0m\u001b[0;34m.\u001b[0m\u001b[0mcreate_cache\u001b[0m\u001b[0;34m(\u001b[0m\u001b[0mobjectdict\u001b[0m\u001b[0;34m)\u001b[0m\u001b[0;34m\u001b[0m\u001b[0m\n\u001b[0m\u001b[1;32m     80\u001b[0m \u001b[0;34m\u001b[0m\u001b[0m\n\u001b[1;32m     81\u001b[0m     \u001b[0;32mdef\u001b[0m \u001b[0mcache_var_name\u001b[0m\u001b[0;34m(\u001b[0m\u001b[0mself\u001b[0m\u001b[0;34m,\u001b[0m \u001b[0midx\u001b[0m\u001b[0;34m)\u001b[0m\u001b[0;34m:\u001b[0m\u001b[0;34m\u001b[0m\u001b[0m\n",
      "\u001b[0;32m/Users/jan-hendrikprinz/Studium/git/openpathsampling/openpathsampling/storage/cv_store.pyc\u001b[0m in \u001b[0;36mcreate_cache\u001b[0;34m(self, cv)\u001b[0m\n\u001b[1;32m    101\u001b[0m \u001b[0;34m\u001b[0m\u001b[0m\n\u001b[1;32m    102\u001b[0m     \u001b[0;32mdef\u001b[0m \u001b[0mcreate_cache\u001b[0m\u001b[0;34m(\u001b[0m\u001b[0mself\u001b[0m\u001b[0;34m,\u001b[0m \u001b[0mcv\u001b[0m\u001b[0;34m)\u001b[0m\u001b[0;34m:\u001b[0m\u001b[0;34m\u001b[0m\u001b[0m\n\u001b[0;32m--> 103\u001b[0;31m         \u001b[0mparams\u001b[0m \u001b[0;34m=\u001b[0m \u001b[0mNetCDFPlus\u001b[0m\u001b[0;34m.\u001b[0m\u001b[0mget_value_parameters\u001b[0m\u001b[0;34m(\u001b[0m\u001b[0mcv\u001b[0m\u001b[0;34m(\u001b[0m\u001b[0mself\u001b[0m\u001b[0;34m.\u001b[0m\u001b[0mstorage\u001b[0m\u001b[0;34m.\u001b[0m\u001b[0mtemplate\u001b[0m\u001b[0;34m)\u001b[0m\u001b[0;34m)\u001b[0m\u001b[0;34m\u001b[0m\u001b[0m\n\u001b[0m\u001b[1;32m    104\u001b[0m         \u001b[0mshape\u001b[0m \u001b[0;34m=\u001b[0m \u001b[0mparams\u001b[0m\u001b[0;34m[\u001b[0m\u001b[0;34m'dimensions'\u001b[0m\u001b[0;34m]\u001b[0m\u001b[0;34m\u001b[0m\u001b[0m\n\u001b[1;32m    105\u001b[0m \u001b[0;34m\u001b[0m\u001b[0m\n",
      "\u001b[0;32m/Users/jan-hendrikprinz/Studium/git/openpathsampling/openpathsampling/chaindict.pyc\u001b[0m in \u001b[0;36m__call__\u001b[0;34m(self, items)\u001b[0m\n\u001b[1;32m    124\u001b[0m \u001b[0;34m\u001b[0m\u001b[0m\n\u001b[1;32m    125\u001b[0m     \u001b[0;32mdef\u001b[0m \u001b[0m__call__\u001b[0m\u001b[0;34m(\u001b[0m\u001b[0mself\u001b[0m\u001b[0;34m,\u001b[0m \u001b[0mitems\u001b[0m\u001b[0;34m)\u001b[0m\u001b[0;34m:\u001b[0m\u001b[0;34m\u001b[0m\u001b[0m\n\u001b[0;32m--> 126\u001b[0;31m         \u001b[0;32mreturn\u001b[0m \u001b[0mself\u001b[0m\u001b[0;34m[\u001b[0m\u001b[0mitems\u001b[0m\u001b[0;34m]\u001b[0m\u001b[0;34m\u001b[0m\u001b[0m\n\u001b[0m\u001b[1;32m    127\u001b[0m \u001b[0;34m\u001b[0m\u001b[0m\n\u001b[1;32m    128\u001b[0m     \u001b[0;32mdef\u001b[0m \u001b[0m__gt__\u001b[0m\u001b[0;34m(\u001b[0m\u001b[0mself\u001b[0m\u001b[0;34m,\u001b[0m \u001b[0mother\u001b[0m\u001b[0;34m)\u001b[0m\u001b[0;34m:\u001b[0m\u001b[0;34m\u001b[0m\u001b[0m\n",
      "\u001b[0;32m/Users/jan-hendrikprinz/Studium/git/openpathsampling/openpathsampling/chaindict.pyc\u001b[0m in \u001b[0;36m__getitem__\u001b[0;34m(self, items)\u001b[0m\n\u001b[1;32m    222\u001b[0m \u001b[0;34m\u001b[0m\u001b[0m\n\u001b[1;32m    223\u001b[0m     \u001b[0;32mdef\u001b[0m \u001b[0m__getitem__\u001b[0m\u001b[0;34m(\u001b[0m\u001b[0mself\u001b[0m\u001b[0;34m,\u001b[0m \u001b[0mitems\u001b[0m\u001b[0;34m)\u001b[0m\u001b[0;34m:\u001b[0m\u001b[0;34m\u001b[0m\u001b[0m\n\u001b[0;32m--> 224\u001b[0;31m         \u001b[0;32mreturn\u001b[0m \u001b[0mself\u001b[0m\u001b[0;34m.\u001b[0m\u001b[0m_post\u001b[0m\u001b[0;34m[\u001b[0m\u001b[0mitems\u001b[0m\u001b[0;34m]\u001b[0m\u001b[0;34m\u001b[0m\u001b[0m\n\u001b[0m\u001b[1;32m    225\u001b[0m \u001b[0;34m\u001b[0m\u001b[0m\n\u001b[1;32m    226\u001b[0m     \u001b[0;32mdef\u001b[0m \u001b[0m__setitem__\u001b[0m\u001b[0;34m(\u001b[0m\u001b[0mself\u001b[0m\u001b[0;34m,\u001b[0m \u001b[0mkey\u001b[0m\u001b[0;34m,\u001b[0m \u001b[0mvalue\u001b[0m\u001b[0;34m)\u001b[0m\u001b[0;34m:\u001b[0m\u001b[0;34m\u001b[0m\u001b[0m\n",
      "\u001b[0;32m/Users/jan-hendrikprinz/Studium/git/openpathsampling/openpathsampling/chaindict.pyc\u001b[0m in \u001b[0;36m__getitem__\u001b[0;34m(self, items)\u001b[0m\n\u001b[1;32m    263\u001b[0m \u001b[0;34m\u001b[0m\u001b[0m\n\u001b[1;32m    264\u001b[0m         \u001b[0;32melse\u001b[0m\u001b[0;34m:\u001b[0m\u001b[0;34m\u001b[0m\u001b[0m\n\u001b[0;32m--> 265\u001b[0;31m             \u001b[0;32mreturn\u001b[0m \u001b[0mself\u001b[0m\u001b[0;34m.\u001b[0m\u001b[0m_post\u001b[0m\u001b[0;34m[\u001b[0m\u001b[0;34m[\u001b[0m\u001b[0mitems\u001b[0m\u001b[0;34m]\u001b[0m\u001b[0;34m]\u001b[0m\u001b[0;34m[\u001b[0m\u001b[0;36m0\u001b[0m\u001b[0;34m]\u001b[0m\u001b[0;34m\u001b[0m\u001b[0m\n\u001b[0m\u001b[1;32m    266\u001b[0m \u001b[0;34m\u001b[0m\u001b[0m\n\u001b[1;32m    267\u001b[0m     \u001b[0;32mdef\u001b[0m \u001b[0m__setitem__\u001b[0m\u001b[0;34m(\u001b[0m\u001b[0mself\u001b[0m\u001b[0;34m,\u001b[0m \u001b[0mkey\u001b[0m\u001b[0;34m,\u001b[0m \u001b[0mvalue\u001b[0m\u001b[0;34m)\u001b[0m\u001b[0;34m:\u001b[0m\u001b[0;34m\u001b[0m\u001b[0m\n",
      "\u001b[0;32m/Users/jan-hendrikprinz/Studium/git/openpathsampling/openpathsampling/chaindict.pyc\u001b[0m in \u001b[0;36m__getitem__\u001b[0;34m(self, items)\u001b[0m\n\u001b[1;32m     65\u001b[0m                 \u001b[0;32mreturn\u001b[0m \u001b[0mresults\u001b[0m\u001b[0;34m\u001b[0m\u001b[0m\n\u001b[1;32m     66\u001b[0m             \u001b[0;32melse\u001b[0m\u001b[0;34m:\u001b[0m\u001b[0;34m\u001b[0m\u001b[0m\n\u001b[0;32m---> 67\u001b[0;31m                 \u001b[0mrep\u001b[0m \u001b[0;34m=\u001b[0m \u001b[0mself\u001b[0m\u001b[0;34m.\u001b[0m\u001b[0m_post\u001b[0m\u001b[0;34m[\u001b[0m\u001b[0;34m[\u001b[0m\u001b[0mp\u001b[0m \u001b[0;32mfor\u001b[0m \u001b[0mp\u001b[0m \u001b[0;32min\u001b[0m \u001b[0mnones\u001b[0m\u001b[0;34m]\u001b[0m\u001b[0;34m]\u001b[0m\u001b[0;34m\u001b[0m\u001b[0m\n\u001b[0m\u001b[1;32m     68\u001b[0m                 \u001b[0mself\u001b[0m\u001b[0;34m.\u001b[0m\u001b[0m_set_list\u001b[0m\u001b[0;34m(\u001b[0m\u001b[0mnones\u001b[0m\u001b[0;34m,\u001b[0m \u001b[0mrep\u001b[0m\u001b[0;34m)\u001b[0m\u001b[0;34m\u001b[0m\u001b[0m\n\u001b[1;32m     69\u001b[0m \u001b[0;34m\u001b[0m\u001b[0m\n",
      "\u001b[0;32m/Users/jan-hendrikprinz/Studium/git/openpathsampling/openpathsampling/chaindict.pyc\u001b[0m in \u001b[0;36m__getitem__\u001b[0;34m(self, items)\u001b[0m\n\u001b[1;32m     58\u001b[0m     \u001b[0;32mdef\u001b[0m \u001b[0m__getitem__\u001b[0m\u001b[0;34m(\u001b[0m\u001b[0mself\u001b[0m\u001b[0;34m,\u001b[0m \u001b[0mitems\u001b[0m\u001b[0;34m)\u001b[0m\u001b[0;34m:\u001b[0m\u001b[0;34m\u001b[0m\u001b[0m\n\u001b[1;32m     59\u001b[0m         \u001b[0;31m# first apply the own _get functions to compute\u001b[0m\u001b[0;34m\u001b[0m\u001b[0;34m\u001b[0m\u001b[0m\n\u001b[0;32m---> 60\u001b[0;31m         \u001b[0mresults\u001b[0m \u001b[0;34m=\u001b[0m \u001b[0mself\u001b[0m\u001b[0;34m.\u001b[0m\u001b[0m_get_list\u001b[0m\u001b[0;34m(\u001b[0m\u001b[0mitems\u001b[0m\u001b[0;34m)\u001b[0m\u001b[0;34m\u001b[0m\u001b[0m\n\u001b[0m\u001b[1;32m     61\u001b[0m \u001b[0;34m\u001b[0m\u001b[0m\n\u001b[1;32m     62\u001b[0m         \u001b[0;32mif\u001b[0m \u001b[0mself\u001b[0m\u001b[0;34m.\u001b[0m\u001b[0m_post\u001b[0m \u001b[0;32mis\u001b[0m \u001b[0;32mnot\u001b[0m \u001b[0mNone\u001b[0m\u001b[0;34m:\u001b[0m\u001b[0;34m\u001b[0m\u001b[0m\n",
      "\u001b[0;32m/Users/jan-hendrikprinz/Studium/git/openpathsampling/openpathsampling/chaindict.pyc\u001b[0m in \u001b[0;36m_get_list\u001b[0;34m(self, items)\u001b[0m\n\u001b[1;32m    341\u001b[0m \u001b[0;34m\u001b[0m\u001b[0m\n\u001b[1;32m    342\u001b[0m         \u001b[0;32melse\u001b[0m\u001b[0;34m:\u001b[0m\u001b[0;34m\u001b[0m\u001b[0m\n\u001b[0;32m--> 343\u001b[0;31m             \u001b[0mresults\u001b[0m \u001b[0;34m=\u001b[0m \u001b[0;34m[\u001b[0m\u001b[0mself\u001b[0m\u001b[0;34m.\u001b[0m\u001b[0m_eval\u001b[0m\u001b[0;34m(\u001b[0m\u001b[0mobj\u001b[0m\u001b[0;34m)\u001b[0m \u001b[0;32mfor\u001b[0m \u001b[0mobj\u001b[0m \u001b[0;32min\u001b[0m \u001b[0mitems\u001b[0m\u001b[0;34m]\u001b[0m\u001b[0;34m\u001b[0m\u001b[0m\n\u001b[0m\u001b[1;32m    344\u001b[0m             \u001b[0;32mif\u001b[0m \u001b[0mself\u001b[0m\u001b[0;34m.\u001b[0m\u001b[0mscalarize_numpy_singletons\u001b[0m \u001b[0;32mand\u001b[0m \u001b[0mresults\u001b[0m\u001b[0;34m[\u001b[0m\u001b[0;36m0\u001b[0m\u001b[0;34m]\u001b[0m\u001b[0;34m.\u001b[0m\u001b[0mshape\u001b[0m\u001b[0;34m[\u001b[0m\u001b[0;34m-\u001b[0m\u001b[0;36m1\u001b[0m\u001b[0;34m]\u001b[0m \u001b[0;34m==\u001b[0m \u001b[0;36m1\u001b[0m\u001b[0;34m:\u001b[0m\u001b[0;34m\u001b[0m\u001b[0m\n\u001b[1;32m    345\u001b[0m                 \u001b[0mresults\u001b[0m \u001b[0;34m=\u001b[0m \u001b[0mmap\u001b[0m\u001b[0;34m(\u001b[0m\u001b[0;32mlambda\u001b[0m \u001b[0mx\u001b[0m \u001b[0;34m:\u001b[0m \u001b[0mx\u001b[0m\u001b[0;34m.\u001b[0m\u001b[0mreshape\u001b[0m\u001b[0;34m(\u001b[0m\u001b[0mx\u001b[0m\u001b[0;34m.\u001b[0m\u001b[0mshape\u001b[0m\u001b[0;34m[\u001b[0m\u001b[0;34m:\u001b[0m\u001b[0;34m-\u001b[0m\u001b[0;36m1\u001b[0m\u001b[0;34m]\u001b[0m\u001b[0;34m)\u001b[0m\u001b[0;34m,\u001b[0m \u001b[0mresults\u001b[0m\u001b[0;34m)\u001b[0m\u001b[0;34m\u001b[0m\u001b[0m\n",
      "\u001b[0;32m/Users/jan-hendrikprinz/Studium/git/openpathsampling/openpathsampling/collectivevariable.pyc\u001b[0m in \u001b[0;36m_eval\u001b[0;34m(self, items)\u001b[0m\n\u001b[1;32m    176\u001b[0m \u001b[0;34m\u001b[0m\u001b[0m\n\u001b[1;32m    177\u001b[0m     \u001b[0;32mdef\u001b[0m \u001b[0m_eval\u001b[0m\u001b[0;34m(\u001b[0m\u001b[0mself\u001b[0m\u001b[0;34m,\u001b[0m \u001b[0mitems\u001b[0m\u001b[0;34m)\u001b[0m\u001b[0;34m:\u001b[0m\u001b[0;34m\u001b[0m\u001b[0m\n\u001b[0;32m--> 178\u001b[0;31m         \u001b[0mresult\u001b[0m \u001b[0;34m=\u001b[0m \u001b[0mbool\u001b[0m\u001b[0;34m(\u001b[0m\u001b[0mself\u001b[0m\u001b[0;34m.\u001b[0m\u001b[0mvolume\u001b[0m\u001b[0;34m(\u001b[0m\u001b[0mitems\u001b[0m\u001b[0;34m)\u001b[0m\u001b[0;34m)\u001b[0m\u001b[0;34m\u001b[0m\u001b[0m\n\u001b[0m\u001b[1;32m    179\u001b[0m         \u001b[0;32mreturn\u001b[0m \u001b[0mresult\u001b[0m\u001b[0;34m\u001b[0m\u001b[0m\n\u001b[1;32m    180\u001b[0m \u001b[0;34m\u001b[0m\u001b[0m\n",
      "\u001b[0;32m/Users/jan-hendrikprinz/Studium/git/openpathsampling/openpathsampling/volume.pyc\u001b[0m in \u001b[0;36m__call__\u001b[0;34m(self, snapshot)\u001b[0m\n\u001b[1;32m    433\u001b[0m \u001b[0;34m\u001b[0m\u001b[0m\n\u001b[1;32m    434\u001b[0m     \u001b[0;32mdef\u001b[0m \u001b[0m__call__\u001b[0m\u001b[0;34m(\u001b[0m\u001b[0mself\u001b[0m\u001b[0;34m,\u001b[0m \u001b[0msnapshot\u001b[0m\u001b[0;34m)\u001b[0m\u001b[0;34m:\u001b[0m\u001b[0;34m\u001b[0m\u001b[0m\n\u001b[0;32m--> 435\u001b[0;31m         \u001b[0ml\u001b[0m \u001b[0;34m=\u001b[0m \u001b[0mfloat\u001b[0m\u001b[0;34m(\u001b[0m\u001b[0mself\u001b[0m\u001b[0;34m.\u001b[0m\u001b[0mcollectivevariable\u001b[0m\u001b[0;34m(\u001b[0m\u001b[0msnapshot\u001b[0m\u001b[0;34m)\u001b[0m\u001b[0;34m)\u001b[0m\u001b[0;34m\u001b[0m\u001b[0m\n\u001b[0m\u001b[1;32m    436\u001b[0m         \u001b[0;32mif\u001b[0m \u001b[0mself\u001b[0m\u001b[0;34m.\u001b[0m\u001b[0mwrap\u001b[0m\u001b[0;34m:\u001b[0m\u001b[0;34m\u001b[0m\u001b[0m\n\u001b[1;32m    437\u001b[0m             \u001b[0ml\u001b[0m \u001b[0;34m=\u001b[0m \u001b[0mself\u001b[0m\u001b[0;34m.\u001b[0m\u001b[0mdo_wrap\u001b[0m\u001b[0;34m(\u001b[0m\u001b[0ml\u001b[0m\u001b[0;34m)\u001b[0m\u001b[0;34m\u001b[0m\u001b[0m\n",
      "\u001b[0;32m/Users/jan-hendrikprinz/Studium/git/openpathsampling/openpathsampling/chaindict.pyc\u001b[0m in \u001b[0;36m__call__\u001b[0;34m(self, items)\u001b[0m\n\u001b[1;32m    124\u001b[0m \u001b[0;34m\u001b[0m\u001b[0m\n\u001b[1;32m    125\u001b[0m     \u001b[0;32mdef\u001b[0m \u001b[0m__call__\u001b[0m\u001b[0;34m(\u001b[0m\u001b[0mself\u001b[0m\u001b[0;34m,\u001b[0m \u001b[0mitems\u001b[0m\u001b[0;34m)\u001b[0m\u001b[0;34m:\u001b[0m\u001b[0;34m\u001b[0m\u001b[0m\n\u001b[0;32m--> 126\u001b[0;31m         \u001b[0;32mreturn\u001b[0m \u001b[0mself\u001b[0m\u001b[0;34m[\u001b[0m\u001b[0mitems\u001b[0m\u001b[0;34m]\u001b[0m\u001b[0;34m\u001b[0m\u001b[0m\n\u001b[0m\u001b[1;32m    127\u001b[0m \u001b[0;34m\u001b[0m\u001b[0m\n\u001b[1;32m    128\u001b[0m     \u001b[0;32mdef\u001b[0m \u001b[0m__gt__\u001b[0m\u001b[0;34m(\u001b[0m\u001b[0mself\u001b[0m\u001b[0;34m,\u001b[0m \u001b[0mother\u001b[0m\u001b[0;34m)\u001b[0m\u001b[0;34m:\u001b[0m\u001b[0;34m\u001b[0m\u001b[0m\n",
      "\u001b[0;32m/Users/jan-hendrikprinz/Studium/git/openpathsampling/openpathsampling/chaindict.pyc\u001b[0m in \u001b[0;36m__getitem__\u001b[0;34m(self, items)\u001b[0m\n\u001b[1;32m    222\u001b[0m \u001b[0;34m\u001b[0m\u001b[0m\n\u001b[1;32m    223\u001b[0m     \u001b[0;32mdef\u001b[0m \u001b[0m__getitem__\u001b[0m\u001b[0;34m(\u001b[0m\u001b[0mself\u001b[0m\u001b[0;34m,\u001b[0m \u001b[0mitems\u001b[0m\u001b[0;34m)\u001b[0m\u001b[0;34m:\u001b[0m\u001b[0;34m\u001b[0m\u001b[0m\n\u001b[0;32m--> 224\u001b[0;31m         \u001b[0;32mreturn\u001b[0m \u001b[0mself\u001b[0m\u001b[0;34m.\u001b[0m\u001b[0m_post\u001b[0m\u001b[0;34m[\u001b[0m\u001b[0mitems\u001b[0m\u001b[0;34m]\u001b[0m\u001b[0;34m\u001b[0m\u001b[0m\n\u001b[0m\u001b[1;32m    225\u001b[0m \u001b[0;34m\u001b[0m\u001b[0m\n\u001b[1;32m    226\u001b[0m     \u001b[0;32mdef\u001b[0m \u001b[0m__setitem__\u001b[0m\u001b[0;34m(\u001b[0m\u001b[0mself\u001b[0m\u001b[0;34m,\u001b[0m \u001b[0mkey\u001b[0m\u001b[0;34m,\u001b[0m \u001b[0mvalue\u001b[0m\u001b[0;34m)\u001b[0m\u001b[0;34m:\u001b[0m\u001b[0;34m\u001b[0m\u001b[0m\n",
      "\u001b[0;32m/Users/jan-hendrikprinz/Studium/git/openpathsampling/openpathsampling/chaindict.pyc\u001b[0m in \u001b[0;36m__getitem__\u001b[0;34m(self, items)\u001b[0m\n\u001b[1;32m    233\u001b[0m \u001b[0;34m\u001b[0m\u001b[0m\n\u001b[1;32m    234\u001b[0m     \u001b[0;32mdef\u001b[0m \u001b[0m__getitem__\u001b[0m\u001b[0;34m(\u001b[0m\u001b[0mself\u001b[0m\u001b[0;34m,\u001b[0m \u001b[0mitems\u001b[0m\u001b[0;34m)\u001b[0m\u001b[0;34m:\u001b[0m\u001b[0;34m\u001b[0m\u001b[0m\n\u001b[0;32m--> 235\u001b[0;31m         \u001b[0;32mreturn\u001b[0m \u001b[0mnp\u001b[0m\u001b[0;34m.\u001b[0m\u001b[0marray\u001b[0m\u001b[0;34m(\u001b[0m\u001b[0mself\u001b[0m\u001b[0;34m.\u001b[0m\u001b[0m_post\u001b[0m\u001b[0;34m[\u001b[0m\u001b[0mitems\u001b[0m\u001b[0;34m]\u001b[0m\u001b[0;34m)\u001b[0m\u001b[0;34m\u001b[0m\u001b[0m\n\u001b[0m\u001b[1;32m    236\u001b[0m \u001b[0;34m\u001b[0m\u001b[0m\n\u001b[1;32m    237\u001b[0m     \u001b[0;32mdef\u001b[0m \u001b[0m__setitem__\u001b[0m\u001b[0;34m(\u001b[0m\u001b[0mself\u001b[0m\u001b[0;34m,\u001b[0m \u001b[0mkey\u001b[0m\u001b[0;34m,\u001b[0m \u001b[0mvalue\u001b[0m\u001b[0;34m)\u001b[0m\u001b[0;34m:\u001b[0m\u001b[0;34m\u001b[0m\u001b[0m\n",
      "\u001b[0;32m/Users/jan-hendrikprinz/Studium/git/openpathsampling/openpathsampling/chaindict.pyc\u001b[0m in \u001b[0;36m__getitem__\u001b[0;34m(self, items)\u001b[0m\n\u001b[1;32m    263\u001b[0m \u001b[0;34m\u001b[0m\u001b[0m\n\u001b[1;32m    264\u001b[0m         \u001b[0;32melse\u001b[0m\u001b[0;34m:\u001b[0m\u001b[0;34m\u001b[0m\u001b[0m\n\u001b[0;32m--> 265\u001b[0;31m             \u001b[0;32mreturn\u001b[0m \u001b[0mself\u001b[0m\u001b[0;34m.\u001b[0m\u001b[0m_post\u001b[0m\u001b[0;34m[\u001b[0m\u001b[0;34m[\u001b[0m\u001b[0mitems\u001b[0m\u001b[0;34m]\u001b[0m\u001b[0;34m]\u001b[0m\u001b[0;34m[\u001b[0m\u001b[0;36m0\u001b[0m\u001b[0;34m]\u001b[0m\u001b[0;34m\u001b[0m\u001b[0m\n\u001b[0m\u001b[1;32m    266\u001b[0m \u001b[0;34m\u001b[0m\u001b[0m\n\u001b[1;32m    267\u001b[0m     \u001b[0;32mdef\u001b[0m \u001b[0m__setitem__\u001b[0m\u001b[0;34m(\u001b[0m\u001b[0mself\u001b[0m\u001b[0;34m,\u001b[0m \u001b[0mkey\u001b[0m\u001b[0;34m,\u001b[0m \u001b[0mvalue\u001b[0m\u001b[0;34m)\u001b[0m\u001b[0;34m:\u001b[0m\u001b[0;34m\u001b[0m\u001b[0m\n",
      "\u001b[0;32m/Users/jan-hendrikprinz/Studium/git/openpathsampling/openpathsampling/chaindict.pyc\u001b[0m in \u001b[0;36m__getitem__\u001b[0;34m(self, items)\u001b[0m\n\u001b[1;32m     65\u001b[0m                 \u001b[0;32mreturn\u001b[0m \u001b[0mresults\u001b[0m\u001b[0;34m\u001b[0m\u001b[0m\n\u001b[1;32m     66\u001b[0m             \u001b[0;32melse\u001b[0m\u001b[0;34m:\u001b[0m\u001b[0;34m\u001b[0m\u001b[0m\n\u001b[0;32m---> 67\u001b[0;31m                 \u001b[0mrep\u001b[0m \u001b[0;34m=\u001b[0m \u001b[0mself\u001b[0m\u001b[0;34m.\u001b[0m\u001b[0m_post\u001b[0m\u001b[0;34m[\u001b[0m\u001b[0;34m[\u001b[0m\u001b[0mp\u001b[0m \u001b[0;32mfor\u001b[0m \u001b[0mp\u001b[0m \u001b[0;32min\u001b[0m \u001b[0mnones\u001b[0m\u001b[0;34m]\u001b[0m\u001b[0;34m]\u001b[0m\u001b[0;34m\u001b[0m\u001b[0m\n\u001b[0m\u001b[1;32m     68\u001b[0m                 \u001b[0mself\u001b[0m\u001b[0;34m.\u001b[0m\u001b[0m_set_list\u001b[0m\u001b[0;34m(\u001b[0m\u001b[0mnones\u001b[0m\u001b[0;34m,\u001b[0m \u001b[0mrep\u001b[0m\u001b[0;34m)\u001b[0m\u001b[0;34m\u001b[0m\u001b[0m\n\u001b[1;32m     69\u001b[0m \u001b[0;34m\u001b[0m\u001b[0m\n",
      "\u001b[0;32m/Users/jan-hendrikprinz/Studium/git/openpathsampling/openpathsampling/chaindict.pyc\u001b[0m in \u001b[0;36m__getitem__\u001b[0;34m(self, items)\u001b[0m\n\u001b[1;32m     58\u001b[0m     \u001b[0;32mdef\u001b[0m \u001b[0m__getitem__\u001b[0m\u001b[0;34m(\u001b[0m\u001b[0mself\u001b[0m\u001b[0;34m,\u001b[0m \u001b[0mitems\u001b[0m\u001b[0;34m)\u001b[0m\u001b[0;34m:\u001b[0m\u001b[0;34m\u001b[0m\u001b[0m\n\u001b[1;32m     59\u001b[0m         \u001b[0;31m# first apply the own _get functions to compute\u001b[0m\u001b[0;34m\u001b[0m\u001b[0;34m\u001b[0m\u001b[0m\n\u001b[0;32m---> 60\u001b[0;31m         \u001b[0mresults\u001b[0m \u001b[0;34m=\u001b[0m \u001b[0mself\u001b[0m\u001b[0;34m.\u001b[0m\u001b[0m_get_list\u001b[0m\u001b[0;34m(\u001b[0m\u001b[0mitems\u001b[0m\u001b[0;34m)\u001b[0m\u001b[0;34m\u001b[0m\u001b[0m\n\u001b[0m\u001b[1;32m     61\u001b[0m \u001b[0;34m\u001b[0m\u001b[0m\n\u001b[1;32m     62\u001b[0m         \u001b[0;32mif\u001b[0m \u001b[0mself\u001b[0m\u001b[0;34m.\u001b[0m\u001b[0m_post\u001b[0m \u001b[0;32mis\u001b[0m \u001b[0;32mnot\u001b[0m \u001b[0mNone\u001b[0m\u001b[0;34m:\u001b[0m\u001b[0;34m\u001b[0m\u001b[0m\n",
      "\u001b[0;32m/Users/jan-hendrikprinz/Studium/git/openpathsampling/openpathsampling/chaindict.pyc\u001b[0m in \u001b[0;36m_get_list\u001b[0;34m(self, items)\u001b[0m\n\u001b[1;32m    335\u001b[0m \u001b[0;34m\u001b[0m\u001b[0m\n\u001b[1;32m    336\u001b[0m         \u001b[0;32mif\u001b[0m \u001b[0mself\u001b[0m\u001b[0;34m.\u001b[0m\u001b[0mrequires_lists\u001b[0m\u001b[0;34m:\u001b[0m\u001b[0;34m\u001b[0m\u001b[0m\n\u001b[0;32m--> 337\u001b[0;31m             \u001b[0mresults\u001b[0m \u001b[0;34m=\u001b[0m \u001b[0mself\u001b[0m\u001b[0;34m.\u001b[0m\u001b[0m_eval\u001b[0m\u001b[0;34m(\u001b[0m\u001b[0mitems\u001b[0m\u001b[0;34m)\u001b[0m\u001b[0;34m\u001b[0m\u001b[0m\n\u001b[0m\u001b[1;32m    338\u001b[0m \u001b[0;34m\u001b[0m\u001b[0m\n\u001b[1;32m    339\u001b[0m             \u001b[0;32mif\u001b[0m \u001b[0mself\u001b[0m\u001b[0;34m.\u001b[0m\u001b[0mscalarize_numpy_singletons\u001b[0m \u001b[0;32mand\u001b[0m \u001b[0mresults\u001b[0m\u001b[0;34m.\u001b[0m\u001b[0mshape\u001b[0m\u001b[0;34m[\u001b[0m\u001b[0;34m-\u001b[0m\u001b[0;36m1\u001b[0m\u001b[0;34m]\u001b[0m \u001b[0;34m==\u001b[0m \u001b[0;36m1\u001b[0m\u001b[0;34m:\u001b[0m\u001b[0;34m\u001b[0m\u001b[0m\n",
      "\u001b[0;32m/Users/jan-hendrikprinz/Studium/git/openpathsampling/openpathsampling/collectivevariable.pyc\u001b[0m in \u001b[0;36m_eval\u001b[0;34m(self, items)\u001b[0m\n\u001b[1;32m    525\u001b[0m         \u001b[0mtrajectory\u001b[0m \u001b[0;34m=\u001b[0m \u001b[0mpeng\u001b[0m\u001b[0;34m.\u001b[0m\u001b[0mTrajectory\u001b[0m\u001b[0;34m(\u001b[0m\u001b[0mitems\u001b[0m\u001b[0;34m)\u001b[0m\u001b[0;34m\u001b[0m\u001b[0m\n\u001b[1;32m    526\u001b[0m \u001b[0;34m\u001b[0m\u001b[0m\n\u001b[0;32m--> 527\u001b[0;31m         \u001b[0mt\u001b[0m \u001b[0;34m=\u001b[0m \u001b[0mtrajectory_to_mdtraj\u001b[0m\u001b[0;34m(\u001b[0m\u001b[0mtrajectory\u001b[0m\u001b[0;34m)\u001b[0m\u001b[0;34m\u001b[0m\u001b[0m\n\u001b[0m\u001b[1;32m    528\u001b[0m         \u001b[0;32mreturn\u001b[0m \u001b[0mself\u001b[0m\u001b[0;34m.\u001b[0m\u001b[0mcv_callable\u001b[0m\u001b[0;34m(\u001b[0m\u001b[0mt\u001b[0m\u001b[0;34m,\u001b[0m \u001b[0;34m**\u001b[0m\u001b[0mself\u001b[0m\u001b[0;34m.\u001b[0m\u001b[0mkwargs\u001b[0m\u001b[0;34m)\u001b[0m\u001b[0;34m\u001b[0m\u001b[0m\n\u001b[1;32m    529\u001b[0m \u001b[0;34m\u001b[0m\u001b[0m\n",
      "\u001b[0;32m/Users/jan-hendrikprinz/Studium/git/openpathsampling/openpathsampling/engines/openmm/tools.pyc\u001b[0m in \u001b[0;36mtrajectory_to_mdtraj\u001b[0;34m(trajectory, md_topology)\u001b[0m\n\u001b[1;32m    298\u001b[0m             \u001b[0;32mraise\u001b[0m \u001b[0mValueError\u001b[0m\u001b[0;34m(\u001b[0m\u001b[0;34m'Either provide a topology object or at least one frame.'\u001b[0m\u001b[0;34m)\u001b[0m\u001b[0;34m\u001b[0m\u001b[0m\n\u001b[1;32m    299\u001b[0m \u001b[0;34m\u001b[0m\u001b[0m\n\u001b[0;32m--> 300\u001b[0;31m         \u001b[0mmd_topology\u001b[0m \u001b[0;34m=\u001b[0m \u001b[0mtrajectory\u001b[0m\u001b[0;34m[\u001b[0m\u001b[0;36m0\u001b[0m\u001b[0;34m]\u001b[0m\u001b[0;34m.\u001b[0m\u001b[0mengine\u001b[0m\u001b[0;34m.\u001b[0m\u001b[0mtopology\u001b[0m\u001b[0;34m.\u001b[0m\u001b[0mmd\u001b[0m\u001b[0;34m\u001b[0m\u001b[0m\n\u001b[0m\u001b[1;32m    301\u001b[0m \u001b[0;34m\u001b[0m\u001b[0m\n\u001b[1;32m    302\u001b[0m     \u001b[0;31m# this is pretty cool to create a numpy array from the contained information\u001b[0m\u001b[0;34m\u001b[0m\u001b[0;34m\u001b[0m\u001b[0m\n",
      "\u001b[0;31mAttributeError\u001b[0m: 'NoneType' object has no attribute 'engine'"
     ]
    }
   ],
   "source": [
    "storage.save([op_inA, op_inB, op_notinAorB]);"
   ]
  },
  {
   "cell_type": "markdown",
   "metadata": {},
   "source": [
    "Compute the collectivevariable for all snapshots"
   ]
  },
  {
   "cell_type": "code",
   "execution_count": 33,
   "metadata": {
    "collapsed": true
   },
   "outputs": [],
   "source": [
    "psi(storage.snapshots.all());\n",
    "phi(storage.snapshots.all());"
   ]
  },
  {
   "cell_type": "code",
   "execution_count": 34,
   "metadata": {
    "collapsed": false
   },
   "outputs": [],
   "source": [
    "op_inA(storage.snapshots.all())\n",
    "op_inB(storage.snapshots.all())\n",
    "op_notinAorB(storage.snapshots.all());"
   ]
  },
  {
   "cell_type": "code",
   "execution_count": 35,
   "metadata": {
    "collapsed": true
   },
   "outputs": [],
   "source": [
    "storage.cvs.sync()\n",
    "storage.sync()"
   ]
  },
  {
   "cell_type": "code",
   "execution_count": 36,
   "metadata": {
    "collapsed": true
   },
   "outputs": [],
   "source": [
    "storage.close()"
   ]
  },
  {
   "cell_type": "code",
   "execution_count": 37,
   "metadata": {
    "collapsed": true
   },
   "outputs": [],
   "source": [
    "import openpathsampling as paths\n",
    "from openpathsampling.visualize import PathTreeBuilder, MoveTreeBuilder\n",
    "from IPython.display import SVG\n",
    "import mdtraj"
   ]
  },
  {
   "cell_type": "code",
   "execution_count": 38,
   "metadata": {
    "collapsed": false
   },
   "outputs": [],
   "source": [
    "storage = paths.AnalysisStorage('trajectory.nc')"
   ]
  },
  {
   "cell_type": "markdown",
   "metadata": {},
   "source": [
    "## Visualization"
   ]
  },
  {
   "cell_type": "markdown",
   "metadata": {},
   "source": [
    "Create a PathTree generator"
   ]
  },
  {
   "cell_type": "code",
   "execution_count": 39,
   "metadata": {
    "collapsed": true
   },
   "outputs": [],
   "source": [
    "import openpathsampling.visualize as visualization"
   ]
  },
  {
   "cell_type": "code",
   "execution_count": 40,
   "metadata": {
    "collapsed": false
   },
   "outputs": [],
   "source": [
    "# reload(visualization)"
   ]
  },
  {
   "cell_type": "code",
   "execution_count": 41,
   "metadata": {
    "collapsed": false
   },
   "outputs": [
    {
     "name": "stdout",
     "output_type": "stream",
     "text": [
      "Largest replica number is 1\n"
     ]
    }
   ],
   "source": [
    "max_replica = max(map(lambda x: x.replica, storage.steps.last.active))\n",
    "print 'Largest replica number is', max_replica"
   ]
  },
  {
   "cell_type": "code",
   "execution_count": 42,
   "metadata": {
    "collapsed": false
   },
   "outputs": [],
   "source": [
    "history = visualization.SampleList.from_steps(storage.steps[:], max_replica, True)\n",
    "tree = visualization.PathTreeBuilder()\n",
    "tree.samples = history"
   ]
  },
  {
   "cell_type": "code",
   "execution_count": 43,
   "metadata": {
    "collapsed": false
   },
   "outputs": [],
   "source": [
    "# psi angle as text in snapshots\n",
    "tree.op = lambda snap : int(psi(snap)/3.1415926 * 180)\n",
    "\n",
    "# show StateA in orange\n",
    "tree.states = {\n",
    "    'orange' : storage.cvs['StateA']\n",
    "}"
   ]
  },
  {
   "cell_type": "code",
   "execution_count": 44,
   "metadata": {
    "collapsed": false
   },
   "outputs": [
    {
     "data": {
      "image/svg+xml": [
       "<svg baseProfile=\"full\" class=\"opstree\" height=\"100%\" version=\"1.1\" viewBox=\"-80.00 -22.50 189.00 135.00\" width=\"189.0\" xmlns=\"http://www.w3.org/2000/svg\" xmlns:ev=\"http://www.w3.org/2001/xml-events\" xmlns:xlink=\"http://www.w3.org/1999/xlink\"><defs><style type=\"text/css\"><![CDATA[\n",
       ".opstree text, .movetree text {\n",
       "    alignment-baseline: central;\n",
       "    font-size: 10px;\n",
       "    text-anchor: middle;\n",
       "    font-family: Futura-CondensedMedium;\n",
       "    font-weight: lighter;\n",
       "    stroke: none !important;\n",
       "}\n",
       ".opstree .block text, .movetree .block text {\n",
       "    alignment-baseline: central;\n",
       "    font-size: 8px;\n",
       "    text-anchor: middle;\n",
       "    font-family: Futura-CondensedMedium;\n",
       "    font-weight: lighter;\n",
       "    stroke: none !important;\n",
       "}\n",
       ".opstree text.shadow {\n",
       "    stroke-width: 3;\n",
       "    stroke: white !important;\n",
       "}\n",
       ".opstree .left.label .shift text {\n",
       "    text-anchor: end;\n",
       "}\n",
       ".opstree .right.label .shift text {\n",
       "    text-anchor: start;\n",
       "}\n",
       ".opstree .block text, .movetree .block text {\n",
       "    fill: white !important;\n",
       "    stroke: none !important;\n",
       "}\n",
       ".opstree .block {\n",
       "    stroke: none !important;\n",
       "}\n",
       ".opstree g.block:hover rect {\n",
       "    opacity: 0.5;\n",
       "}\n",
       ".opstree .repex {\n",
       "    fill: blue;\n",
       "    stroke: blue;\n",
       "}\n",
       ".opstree .extend {\n",
       "    fill: blue;\n",
       "    stroke: blue;\n",
       "}\n",
       ".opstree .truncate {\n",
       "    fill: blue;\n",
       "    stroke: blue;\n",
       "}\n",
       ".opstree .new {\n",
       "    fill: black;\n",
       "    stroke: black;\n",
       "}\n",
       ".opstree .unknown {\n",
       "    fill: gray;\n",
       "    stroke: gray;\n",
       "}\n",
       ".opstree .hop {\n",
       "    fill: blue;\n",
       "    stroke: blue;\n",
       "}\n",
       ".opstree .correlation {\n",
       "    fill: black;\n",
       "    stroke: black;\n",
       "}\n",
       ".opstree .shooting.bw {\n",
       "    fill: green;\n",
       "    stroke: green;\n",
       "}\n",
       ".opstree .shooting.fw {\n",
       "    fill: red;\n",
       "    stroke: red;\n",
       "}\n",
       ".opstree .shooting.overlap {\n",
       "    fill: #666;\n",
       "    stroke: #666;\n",
       "}\n",
       ".opstree .reversal {\n",
       "    fill: gold;\n",
       "    stroke: gold;\n",
       "}\n",
       ".opstree .virtual {\n",
       "    opacity: 0.1;\n",
       "    fill:gray;\n",
       "    stroke: none;\n",
       "}\n",
       ".opstree line {\n",
       "    stroke-width: 2px;\n",
       "}\n",
       ".opstree .label {\n",
       "    fill: black !important;\n",
       "}\n",
       ".opstree .h-connector {\n",
       "    stroke-width: 0.1px;\n",
       "    stroke-dasharray: 3 3;\n",
       "}\n",
       ".opstree .rejected {\n",
       "    opacity: 0.3;\n",
       "}\n",
       ".opstree .level {\n",
       "    opacity: 0.5;\n",
       "}\n",
       ".opstree .orange {\n",
       "    fill: orange;\n",
       "}\n",
       ".tableline {\n",
       "    fill: gray;\n",
       "    opacity: 0.0;\n",
       "}\n",
       ".tableline:hover {\n",
       "    opacity: 0.2;\n",
       "}\n",
       ".opstree .left.label g.shift {\n",
       "    transform: translateX(-6px);\n",
       "}\n",
       ".opstree .right.label g.shift {\n",
       "    transform: translateX(+6px);\n",
       "}\n",
       ".opstree .infobox text {\n",
       "    text-anchor: start;\n",
       "}\n",
       ".opstree .shade {\n",
       "    stroke: none;\n",
       "}\n",
       "\n",
       ".movetree .label .shift {\n",
       "    transform: translateX(-18px);\n",
       "}\n",
       "\n",
       ".movetree .label text {\n",
       "    text-anchor: end;\n",
       "}\n",
       ".movetree .v-connector {\n",
       "    stroke: black;\n",
       "}\n",
       ".movetree .v-hook {\n",
       "    stroke: black;\n",
       "}\n",
       ".movetree .ensembles .head .shift {\n",
       "    transform: translateY(0px) rotate(270deg) ;\n",
       "}\n",
       ".movetree .ensembles .head text {\n",
       "    text-anchor: start;\n",
       "}\n",
       ".movetree .connector.input {\n",
       "    fill: green;\n",
       "}\n",
       ".movetree .connector.output {\n",
       "    fill: red;\n",
       "}\n",
       ".movetree .unknown {\n",
       "    fill: gray;\n",
       "}\n",
       "]]></style></defs><g transform=\"scale(1.0)\"><g class=\"legend\"><g class=\"label\" transform=\"translate(-64,0)\"><g class=\"shift\"><text x=\"0\" y=\"0\">smp</text></g></g><g class=\"label\" transform=\"translate(-32,0)\"><g class=\"shift\"><text x=\"0\" y=\"0\">cor</text></g></g><rect class=\"tableline\" height=\"13.5\" width=\"189.0\" x=\"-80.0\" y=\"8.25\"/><g class=\"label\" transform=\"translate(-64,15)\"><g class=\"shift\"><text x=\"0\" y=\"0\">0</text></g></g><rect class=\"tableline\" height=\"13.5\" width=\"189.0\" x=\"-80.0\" y=\"23.25\"/><g class=\"label\" transform=\"translate(-64,30)\"><g class=\"shift\"><text x=\"0\" y=\"0\">1</text></g></g><rect class=\"tableline\" height=\"13.5\" width=\"189.0\" x=\"-80.0\" y=\"38.25\"/><g class=\"label\" transform=\"translate(-64,45)\"><g class=\"shift\"><text x=\"0\" y=\"0\">2</text></g></g><rect class=\"tableline\" height=\"13.5\" width=\"189.0\" x=\"-80.0\" y=\"53.25\"/><g class=\"label\" transform=\"translate(-64,60)\"><g class=\"shift\"><text x=\"0\" y=\"0\">3</text></g></g><rect class=\"tableline\" height=\"13.5\" width=\"189.0\" x=\"-80.0\" y=\"68.25\"/><g class=\"label\" transform=\"translate(-64,75)\"><g class=\"shift\"><text x=\"0\" y=\"0\">6</text></g></g><rect class=\"tableline\" height=\"13.5\" width=\"189.0\" x=\"-80.0\" y=\"83.25\"/><g class=\"label\" transform=\"translate(-64,90)\"><g class=\"shift\"><text x=\"0\" y=\"0\">8</text></g></g><rect class=\"tableline\" height=\"13.5\" width=\"189.0\" x=\"-80.0\" y=\"98.25\"/><g class=\"correlation v-region\"><line x1=\"-32\" x2=\"-32\" y1=\"7.5\" y2=\"97.5\"/><circle cx=\"-32\" cy=\"7.5\" r=\"0.0\"/><line x1=\"-32.0\" x2=\"-25.6\" y1=\"7.5\" y2=\"7.5\"/><circle cx=\"-32\" cy=\"97.5\" r=\"0.0\"/><line x1=\"-32.0\" x2=\"-25.6\" y1=\"97.5\" y2=\"97.5\"/><text x=\"-38.4\" y=\"52.5\"/></g><g class=\"label\" transform=\"translate(-64,105)\"><g class=\"shift\"><text x=\"0\" y=\"0\">10</text></g></g><g class=\"correlation v-region\"><line x1=\"-32\" x2=\"-32\" y1=\"97.5\" y2=\"112.5\"/><circle cx=\"-32\" cy=\"97.5\" r=\"0.0\"/><line x1=\"-32.0\" x2=\"-25.6\" y1=\"97.5\" y2=\"97.5\"/><text x=\"-38.4\" y=\"105.0\"/></g></g><g class=\"tree\" transform=\"translate(37,15)\"><g class=\"unknown left label\" transform=\"translate(0,0)\"><g class=\"shift\"><text x=\"0\" y=\"0\">+</text></g></g><g class=\"unknown new block\"><rect height=\"9.0\" width=\"35.0\" x=\"-2.5\" y=\"-4.5\"/><circle cx=\"32.5\" cy=\"0\" r=\"0.0\"/><text x=\"15.0\" y=\"0\"/></g><g class=\"shooting right label\" transform=\"translate(30,15)\"><g class=\"shift\"><text x=\"0\" y=\"0\">F</text></g></g><line class=\"shooting fw connection v-connector\" x1=\"27.5\" x2=\"27.5\" y1=\"0.0\" y2=\"15.0\"/><g class=\"shooting fw block\"><rect height=\"9.0\" width=\"5.0\" x=\"27.5\" y=\"10.5\"/><circle cx=\"32.5\" cy=\"15\" r=\"0.0\"/><text x=\"30.0\" y=\"15\"/></g><g class=\"hop left label\" transform=\"translate(0,30)\"><g class=\"shift\"><text x=\"0\" y=\"0\">H</text></g></g><g class=\"hop full h-region\"><line x1=\"-2.5\" x2=\"32.5\" y1=\"30\" y2=\"30\"/><text class=\"shadow\" x=\"15.0\" y=\"30\">Hop</text><text x=\"15.0\" y=\"30\">Hop</text></g><g class=\"shooting left label\" transform=\"translate(0,45)\"><g class=\"shift\"><text x=\"0\" y=\"0\">B</text></g></g><line class=\"shooting bw connection v-connector\" x1=\"12.5\" x2=\"12.5\" y1=\"0.0\" y2=\"45.0\"/><g class=\"shooting bw block\"><rect height=\"9.0\" width=\"15.0\" x=\"-2.5\" y=\"40.5\"/><circle cx=\"12.5\" cy=\"45\" r=\"0.0\"/><text x=\"5.0\" y=\"45\"/></g><g class=\"shooting left label\" transform=\"translate(0,60)\"><g class=\"shift\"><text x=\"0\" y=\"0\">B</text></g></g><line class=\"shooting bw connection v-connector\" x1=\"17.5\" x2=\"17.5\" y1=\"0.0\" y2=\"60.0\"/><g class=\"shooting bw block\"><rect height=\"9.0\" width=\"20.0\" x=\"-2.5\" y=\"55.5\"/><circle cx=\"17.5\" cy=\"60\" r=\"0.0\"/><text x=\"7.5\" y=\"60\"/></g><g class=\"shooting left label\" transform=\"translate(0,75)\"><g class=\"shift\"><text x=\"0\" y=\"0\">B</text></g></g><line class=\"shooting bw connection v-connector\" x1=\"17.5\" x2=\"17.5\" y1=\"0.0\" y2=\"75.0\"/><g class=\"shooting bw block\"><rect height=\"9.0\" width=\"20.0\" x=\"-2.5\" y=\"70.5\"/><circle cx=\"17.5\" cy=\"75\" r=\"0.0\"/><text x=\"7.5\" y=\"75\"/></g><g class=\"shooting right label\" transform=\"translate(35,90)\"><g class=\"shift\"><text x=\"0\" y=\"0\">F</text></g></g><line class=\"shooting fw connection v-connector\" x1=\"17.5\" x2=\"17.5\" y1=\"75.0\" y2=\"90.0\"/><g class=\"shooting fw block\"><rect height=\"9.0\" width=\"20.0\" x=\"17.5\" y=\"85.5\"/><circle cx=\"37.5\" cy=\"90\" r=\"0.0\"/><text x=\"27.5\" y=\"90\"/></g><g class=\"shade\"><rect fill=\"white\" height=\"3.75\" width=\"6.0\" x=\"-3.0\" y=\"1.5\"/><rect fill=\"white\" height=\"3.75\" width=\"6.0\" x=\"-3.0\" y=\"-5.25\"/><rect fill=\"orange\" height=\"2.25\" width=\"5\" x=\"-2.5\" y=\"2.25\"/><rect fill=\"orange\" height=\"2.25\" width=\"5\" x=\"-2.5\" y=\"-4.5\"/></g><g class=\"shade\"><rect fill=\"white\" height=\"3.75\" width=\"6.0\" x=\"27.0\" y=\"1.5\"/><rect fill=\"white\" height=\"3.75\" width=\"6.0\" x=\"27.0\" y=\"-5.25\"/><rect fill=\"orange\" height=\"2.25\" width=\"5\" x=\"27.5\" y=\"2.25\"/><rect fill=\"orange\" height=\"2.25\" width=\"5\" x=\"27.5\" y=\"-4.5\"/></g><g class=\"shade\"><rect fill=\"white\" height=\"3.75\" width=\"6.0\" x=\"27.0\" y=\"16.5\"/><rect fill=\"white\" height=\"3.75\" width=\"6.0\" x=\"27.0\" y=\"9.75\"/><rect fill=\"orange\" height=\"2.25\" width=\"5\" x=\"27.5\" y=\"17.25\"/><rect fill=\"orange\" height=\"2.25\" width=\"5\" x=\"27.5\" y=\"10.5\"/></g><g class=\"shade\"><rect fill=\"white\" height=\"3.75\" width=\"6.0\" x=\"-3.0\" y=\"31.5\"/><rect fill=\"white\" height=\"3.75\" width=\"6.0\" x=\"-3.0\" y=\"24.75\"/><rect fill=\"orange\" height=\"2.25\" width=\"5\" x=\"-2.5\" y=\"32.25\"/><rect fill=\"orange\" height=\"2.25\" width=\"5\" x=\"-2.5\" y=\"25.5\"/></g><g class=\"shade\"><rect fill=\"white\" height=\"3.75\" width=\"6.0\" x=\"27.0\" y=\"31.5\"/><rect fill=\"white\" height=\"3.75\" width=\"6.0\" x=\"27.0\" y=\"24.75\"/><rect fill=\"orange\" height=\"2.25\" width=\"5\" x=\"27.5\" y=\"32.25\"/><rect fill=\"orange\" height=\"2.25\" width=\"5\" x=\"27.5\" y=\"25.5\"/></g><g class=\"shade\"><rect fill=\"white\" height=\"3.75\" width=\"6.0\" x=\"-3.0\" y=\"46.5\"/><rect fill=\"white\" height=\"3.75\" width=\"6.0\" x=\"-3.0\" y=\"39.75\"/><rect fill=\"orange\" height=\"2.25\" width=\"5\" x=\"-2.5\" y=\"47.25\"/><rect fill=\"orange\" height=\"2.25\" width=\"5\" x=\"-2.5\" y=\"40.5\"/></g><g class=\"shade\"><rect fill=\"white\" height=\"3.75\" width=\"6.0\" x=\"-3.0\" y=\"61.5\"/><rect fill=\"white\" height=\"3.75\" width=\"6.0\" x=\"-3.0\" y=\"54.75\"/><rect fill=\"orange\" height=\"2.25\" width=\"5\" x=\"-2.5\" y=\"62.25\"/><rect fill=\"orange\" height=\"2.25\" width=\"5\" x=\"-2.5\" y=\"55.5\"/></g><g class=\"shade\"><rect fill=\"white\" height=\"3.75\" width=\"6.0\" x=\"-3.0\" y=\"76.5\"/><rect fill=\"white\" height=\"3.75\" width=\"6.0\" x=\"-3.0\" y=\"69.75\"/><rect fill=\"orange\" height=\"2.25\" width=\"5\" x=\"-2.5\" y=\"77.25\"/><rect fill=\"orange\" height=\"2.25\" width=\"5\" x=\"-2.5\" y=\"70.5\"/></g><g class=\"shade\"><rect fill=\"white\" height=\"3.75\" width=\"6.0\" x=\"32.0\" y=\"91.5\"/><rect fill=\"white\" height=\"3.75\" width=\"6.0\" x=\"32.0\" y=\"84.75\"/><rect fill=\"orange\" height=\"2.25\" width=\"5\" x=\"32.5\" y=\"92.25\"/><rect fill=\"orange\" height=\"2.25\" width=\"5\" x=\"32.5\" y=\"85.5\"/></g></g></g></svg>"
      ],
      "text/plain": [
       "<IPython.core.display.SVG object>"
      ]
     },
     "execution_count": 44,
     "metadata": {},
     "output_type": "execute_result"
    }
   ],
   "source": [
    "tree.options.css['width'] = 'inherit'\n",
    "tree.use_storage_indices(storage)\n",
    "SVG(tree.svg())"
   ]
  },
  {
   "cell_type": "markdown",
   "metadata": {},
   "source": [
    "### Phi/Psi Plots"
   ]
  },
  {
   "cell_type": "code",
   "execution_count": 45,
   "metadata": {
    "collapsed": false
   },
   "outputs": [],
   "source": [
    "# Imports for plotting\n",
    "%matplotlib inline\n",
    "import matplotlib\n",
    "import matplotlib.pyplot as plt\n",
    "import matplotlib.pylab as pylab\n",
    "from matplotlib.legend_handler import HandlerLine2D"
   ]
  },
  {
   "cell_type": "markdown",
   "metadata": {},
   "source": [
    "Make sure that all phi/psi values have been computed!"
   ]
  },
  {
   "cell_type": "code",
   "execution_count": 46,
   "metadata": {
    "collapsed": false
   },
   "outputs": [],
   "source": [
    "psi = storage.cvs['psi']\n",
    "phi = storage.cvs['phi']\n",
    "opA = storage.cvs['StateA']"
   ]
  },
  {
   "cell_type": "code",
   "execution_count": 47,
   "metadata": {
    "collapsed": false
   },
   "outputs": [
    {
     "data": {
      "image/png": "iVBORw0KGgoAAAANSUhEUgAAAewAAAHaCAYAAADCCXrQAAAABHNCSVQICAgIfAhkiAAAAAlwSFlz\nAAALEgAACxIB0t1+/AAAGddJREFUeJzt3X+w5fVd3/HXe10zRJIJJDEwLARITCKMdlKqRMXJXGtD\n0JkG4jiMNZpEjRObEGtsxoQqs0tJbdIq/ojiaMIYMsFSOmOoqFEWyY2NHSoV4yaCsCEsPxZYo0Ka\nrDGB3E//OIfl7O69y8LeX++7j8fMHc79nO+99/O591ye+/1xzq0xRgCA9W3TWk8AAHhygg0ADQg2\nADQg2ADQgGADQAOb13oCh1JVLmEH4KgyxqjFxtf9HvYYY129bd26dc3nYN3Wbd3Wbd0bc92Hsu6D\nDQAINgC0INhP0dzc3FpPYU1Y99HFuo8u1t1DPdkx87VUVWM9zw8AllNVZXS96AwAEGwAaEGwAaAB\nwQaABgQbABoQbABoQLABoAHBBoAGBBsAGhBsAGhAsAGgAcEGgAYEGwAaEGwAaECwAaABwQaABgQb\nABoQbABoQLABoAHBBoAGBBsAGhBsAGhAsAGgAcEGgAYEGwAaEGwAaECwAaCBZQl2VV1ZVXuqasfM\n2Naqur+qbp2+nTdz38VVtbOqbq+qc5djDgCwkS3XHvZvJ3n1IuOXjzHOmr79UZJU1RlJLkxyRpLv\nSXJFVdUyzQMANqRlCfYY4xNJHl7krsVCfH6Sa8YYj40xdiXZmeTs5ZgHAGxUK30O+6Kq+mRVfaCq\nnjMd25Lkvpltdk/HAIAlrGSwr0jyojHGy5M8lOQXV/BrAcCGtnmlPvEY43Mz774/yfXT27uTnDJz\n38nTsUVt27Zt3+25ubnMzc0t2xwBYC3Nz89nfn7+sLatMcayfNGqOi3J9WOMb56+f+IY46Hp7bcn\n+dYxxg9W1ZlJrk7yikwOhW9P8pKxyESqarFhANiQqipjjEUvxF6WPeyq+p0kc0meV1X3Jtma5Luq\n6uVJFpLsSvLmJBlj3FZV1ya5LcmjSd6iygBwaMu2h70S7GEDcDQ51B62VzoDgAYEGwAaEGwAaECw\nAaABwQaABgQbABoQbABoQLABoAHBBoAGBBsAGhBsAGhAsAGgAcEGgAYEGwAaEGwAaECwAaABwQaA\nBgQbABoQbABoQLABoAHBBoAGBBsAGhBsAGhAsAGgAcEGgAYEGwAaEGwAaECwAaABwQaABgQbABoQ\nbABoQLABoAHBBoAGBBsAGhBsAGhAsAGgAcEGgAYEGwAaEGwAaECwAaABwQaABgQbABoQbABoQLAB\noAHBBoAGBBsAGhBsAGhAsAGgAcEGgAYEGwAaEGwAaECwAaABwQaABpYl2FV1ZVXtqaodM2PHV9UN\nVXVHVf1xVT1n5r6Lq2pnVd1eVecuxxwAYCNbrj3s307y6gPG3pXkxjHGy5LclOTiJKmqM5NcmOSM\nJN+T5IqqqmWaBwBsSMsS7DHGJ5I8fMDw+Umumt6+KskF09uvSXLNGOOxMcauJDuTnL0c8wCAjWol\nz2G/YIyxJ0nGGA8lecF0fEuS+2a22z0dAwCWsJoXnY1V/FoAsKFsXsHPvaeqThhj7KmqE5P87XR8\nd5JTZrY7eTq2qG3btu27PTc3l7m5ueWfKQCsgfn5+czPzx/WtjXG8uz4VtVpSa4fY3zz9P33JvmH\nMcZ7q+qdSY4fY7xretHZ1Ulekcmh8O1JXjIWmUhVLTYMABtSVWWMseiF2Muyh11Vv5NkLsnzqure\nJFuTvCfJ/6iqH01yTyZXhmeMcVtVXZvktiSPJnmLKgPAoS3bHvZKsIcNwNHkUHvYXukMABoQbABo\nQLABoAHBBoAGBBsAGhBsAGhAsAGgAcEGgAYEGwAaEGwAaECwAaABwQaABgQbABoQbABoQLABoAHB\nBoAGBBsAGhBsAGhAsAGgAcEGgAYEGwAaEGwAaECwAaABwQaABgQbABoQbABoQLABoAHBBoAGBBsA\nGhBsAGhAsAGgAcEGgAYEGwAaEGwAaECwAaABwQaABgQbABoQbABoQLABoAHBBoAGBBsAGhBsAGhA\nsAGgAcEGgAYEGwAaEGwAaECwAaABwQaABgQbABoQbABoQLABoAHBBoAGBBsAGti80l+gqnYl+XyS\nhSSPjjHOrqrjk/z3JKcm2ZXkwjHG51d6LgDQ1WrsYS8kmRtj/PMxxtnTsXcluXGM8bIkNyW5eBXm\nAQBtrUawa5Gvc36Sq6a3r0pywSrMAwDaWo1gjyTbq+qWqnrTdOyEMcaeJBljPJTkBaswDwBoa8XP\nYSc5Z4zxYFV9fZIbquqOTCI+68D3AYAZKx7sMcaD0/9+rqquS3J2kj1VdcIYY09VnZjkb5f6+G3b\ntu27PTc3l7m5uZWdMACskvn5+czPzx/WtjXGyu3cVtXXJdk0xvhiVR2b5IYklyb57iT/MMZ4b1W9\nM8nxY4x3LfLxYyXnBwDrSVVljFGL3rfCwT49yUcyOeS9OcnVY4z3VNVzk1yb5JQk92TytK5HFvl4\nwQbgqLFmwT5Sgg3A0eRQwfZKZwDQgGADQAOCDQANCDYANCDYANCAYANAA4INAA0INgA0INgA0IBg\nA0ADgg0ADQg2ADQg2ADQgGADQAOCDQANCDYANCDYANCAYANAA4INAA0INgA0INgA0IBgA0ADgg0A\nDQg2ADQg2ADQgGADQAOCDQANCDYANCDYANCAYANAA4INAA0INgA0INgA0IBgA0ADgg0ADQg2ADQg\n2ADQgGADQAOCDQANCDYANCDYANCAYANAA4INAA0INgA0INgA0IBgA0ADgg0ADQg2ADQg2ADQgGAD\nQAOCDQANCDYANCDYANDAmgW7qs6rqr+pqjur6p1rNQ8A6KDGGKv/Ras2JbkzyXcneSDJLUl+YIzx\nNwdsN9ZifgCwFqoqY4xa7L612sM+O8nOMcY9Y4xHk1yT5Pw1mgsArHtrFewtSe6bef/+6RgAsAgX\nnQFAA5vX6OvuTvLCmfdPno4dZNu2bftuz83NZW5ubiXnBQCrZn5+PvPz84e17VpddPY1Se7I5KKz\nB5P8eZJ/M8a4/YDtXHQGwFHjUBedrcke9hjjq1V1UZIbMjksf+WBsQYAnrAme9iHyx42AEeT9fi0\nLgDgKRBsAGhAsAGgAcEGgAYEGwAaEGwAaECwAaABwQaABgQbABoQbABoQLABoAHBBoAGBBsAGliT\nP68JT8c9d9+dD15ySRZ2786mLVvyxssuy6mnn77W0wJYFf68Ji3cc/fded+rXpVL77orxybZm2Tr\ni1+ct23fLtrAhnGoP68p2Kxbs3vUn961K+/etStnzNy/N8kvvO512frhD6/VFAGW1aGC7ZA4a+qe\nu+/Or/3UT2XPzTfni0lO/fZvz0/90i8lycF71Elem+TGJAuZXIDx8F13rdHMAVaXPWzWzD13353L\n5+by8/feuy/KlyTZ/cxn5tnnnJNfufHGHDuz/e1J/muS9yX7tn/bs56VrTt2OCwObAgOibMuHHjR\n2Be/8IVs+73f2y/Ke5P8+yS7Nm3Kby4s5NSZ+y5N8o7koO1ff9pp+abTTnMhGtCeQ+KsucUuGvvR\nZzxjv/gmkxj/fZITFxbygSSXzdz3aLLo9mfs2pVLd+2aHDa/+WYXogEbkudhsyo+eMkl+2KdTEL7\nla98JXsP2G5vkm9Mcl+SO6r23b83yY7pfw/c/mtnPueld92VD15yybLPH2CtCTarYmH37oP2jk9N\n8hPJflHemuRNSY5LcvwYuSTJhUnek+SdmZzjPnD7N858zmOTLDzwwAqsAGBtOSTOqti0ZUv2Zv9D\n2p9J8ndJfjjJF5OcnuQ/JHn+dPyRJCck+bok/2vTpoyFhYxMor3nmGPyxec9L+/ZvXu/89x7k2w6\n6aQVXw/AarOHzap442WXZeuLX7xv7/hXkhyf5E+S/G6SjyT5cpKdSV6f5KtJTpqO/VCS0xcW8sVM\n9rz/XZLf+qd/you+5Vty5cznfPzFVN542eyZb4CNwVXirJp9V4k/8EC2f+xj2Z6Dr/j+7iTfkOQ3\n88RTt96aSbT/LJOrxLcmeVuSS044IW++9trc+Fu/lYUHHsimk05ylTjQmqd1se58X1V+d5Hx1yT5\nb1nkqVtJvimTp3btzeScdpJ8ycuTAhuIp3Wx7jyUHHROe2+SL2Txp24lyScy2cs+J8lnk/x8kuff\ndVd+7u1vz3HPepY/CgJsaILNmjjtggvy2uuuy9mZPC3rwkwC/P+yeMj/WSaHw9+a5EuZnN8+Nck9\nST5/ww1595e+9MRLmHouNrABueiMVXfP3XfnpE99Kh9J8u5MQnxpJleEvyzJv83iT906NsmvJ/lP\nSS6a3v+BJO+bxjrxXGxg4xJsVt1iL6JyZZJnJvnPSe7M5Bz165P8QiYXmJ06s+3je9d7k3z2mGMW\nPYTuudjARuOQOKtusRdROTbJjk2b8iMLCzkpk5ckXeq1wx9M8rpjjslJ556bk5LsXeT1yB9/LvaB\nr1/u/DbQlWCz6hZ7EZW9Sb60sJDrM9mr3pvJYfCtmYT78fPTP5Hksec+N2/5yEdyzitfmXvuvjtb\n//qv9/8znC9+cd522WWLvn6589tAV57WxapbLKQ/lkmcz8jkQrL3ZRLqv8vkPPXt0+1+LsnLM43y\nNLyzz++efS72pT/0Q3nH1Vcf9A+DX3jd67L1wx9evQUDHCbPw2bdOTCyN199dT46e3+SDyb5qySf\nT3Jxkn81c//hhHfrd31XLp2fX3z8ppuOfBEAy8zzsFl3Tj399P1i+x1XX73fYfJTMzl/fV6Sf5n9\nY50c3oVlSx1691rjQEeuEmdd+I6LLjroL3f9RJKvHnNMdmRyKPzSTPa8H7//ycJ74OuXe61xoDOH\nxFk33vG2t+V//9qv5cRMXgntm374h/PMj388P3/vvfvOdf9MkruSPLsqX3je8/LlTZtyype/nL3H\nH5+fvuqqnPPKV+73OZc6vw2wHjmHTUtLXTT2nkye9vX4Hwb58UwuRHvr5s358T/5k4OiDdDFoYLt\nkDjr1lLP1940c/vXk1z++O3HHsvlb3jDKs4QYPUINuvW4xeNzdqb/R+0xyb7vWLasY88shpTA1h1\ngs26tdhFY5dk8oIqmRmbvX/vccet3gQBVpFz2KxrsxeN/f3XfE323HRTPriwsO8iNOewgY3ERWds\nGH/2p3+ay9/whhz7yCP5+2OOyT8uLOSUr3wle487btGrxAE6EWwAaMBV4gDQnGADQAOCDQANCDYA\nNCDYANCAYANAA4INAA0INgA0INgA0MCKBbuqtlbV/VV16/TtvJn7Lq6qnVV1e1Wdu1JzAICNYvMK\nf/7LxxiXzw5U1RlJLkxyRpKTk9xYVS/xGqQAsLSVPiS+2Ouhnp/kmjHGY2OMXUl2Jjl7hecBAK2t\ndLAvqqpPVtUHquo507EtSe6b2Wb3dAwAWMIRBbuqtlfVjpm3T03/+6+TXJHkRWOMlyd5KMkvLseE\nAeBodETnsMcYrzrMTd+f5Prp7d1JTpm57+Tp2KK2bdu27/bc3Fzm5uae0hwBYL2an5/P/Pz8YW27\nYn8Pu6pOHGM8NL399iTfOsb4wao6M8nVSV6RyaHw7UkWvejM38MG4GhyqL+HvZJXif+Xqnp5koUk\nu5K8OUnGGLdV1bVJbkvyaJK3qDIAHNqK7WEvB3vYABxNDrWH7ZXOAKABwQaABgQbABoQbABoQLAB\noAHBBoAGBBsAGhBsAGhAsAGgAcEGgAYEGwAaEGwAaECwAaABwQaABgQbABoQbABoQLABoAHBBoAG\nBBsAGhBsAGhAsAGgAcEGgAYEGwAaEGwAaECwAaABwQaABgQbABoQbABoQLABoAHBBoAGBBsAGhBs\nAGhAsAGgAcEGgAYEGwAaEGwAaECwAaABwQaABgQbABoQbABoQLABoAHBBoAGBBsAGhBsAGhAsAGg\nAcEGgAYEGwAaEGwAaECwAaABwQaABgQbABoQbABoQLABoIEjCnZVfX9VfbqqvlpVZx1w38VVtbOq\nbq+qc2fGz6qqHVV1Z1X98pF8fQA4WhzpHvankrw2ycdnB6vqjCQXJjkjyfckuaKqanr3byT5sTHG\nS5O8tKpefYRzAIAN74iCPca4Y4yxM0kdcNf5Sa4ZYzw2xtiVZGeSs6vqxCTPHmPcMt3uQ0kuOJI5\nAMDRYKXOYW9Jct/M+7unY1uS3D8zfv90DAA4hM1PtkFVbU9ywuxQkpHkZ8cY16/UxACAJzxpsMcY\nr3oan3d3klNm3j95OrbU+JK2bdu27/bc3Fzm5uaexnQAYP2Zn5/P/Pz8YW1bY4wj/oJV9bEk7xhj\n/MX0/TOTXJ3kFZkc8t6e5CVjjFFVNyf5ySS3JPmDJL86xvijJT7vWI75AUAHVZUxxoHXhSU58qd1\nXVBV9yX5tiS/X1UfTZIxxm1Jrk1yW5I/TPKWmfK+NcmVSe5MsnOpWAMAT1iWPeyVYg8bgKPJiu1h\nAwCrQ7ABoAHBBoAGBBsAGhBsAGhAsAGgAcEGgAYEGwAaEGwAaECwAaABwQaABgQbABoQbABoQLAB\noAHBBoAGBBsAGhBsAGhAsAGgAcEGgAYEGwAaEGwAaECwAaABwQaABgQbABoQbABoQLABoAHBBoAG\nBBsAGhBsAGhAsAGgAcEGgAYEGwAaEGwAaECwAaABwQaABgQbABoQbABoQLABoAHBBoAGBBsAGhBs\nAGhAsAGgAcEGgAYEGwAaEGwAaECwAaABwQaABgQbABoQbABoQLABoAHBBoAGBBsAGhBsAGjgiIJd\nVd9fVZ+uqq9W1Vkz46dW1T9W1a3Ttytm7jurqnZU1Z1V9ctH8vUB4GhxpHvYn0ry2iQfX+S+z4wx\nzpq+vWVm/DeS/NgY46VJXlpVrz7COQDAhndEwR5j3DHG2JmkFrn7oLGqOjHJs8cYt0yHPpTkgiOZ\nAwAcDVbyHPZp08PhH6uq75yObUly/8w290/HAIBD2PxkG1TV9iQnzA4lGUl+doxx/RIf9kCSF44x\nHp6e276uqs484tkCwFHqSYM9xnjVU/2kY4xHkzw8vX1rVd2V5KVJdic5ZWbTk6djS9q2bdu+23Nz\nc5mbm3uq0wGAdWl+fj7z8/OHtW2NMY74C1bVx5K8Y4zxF9P3n5/kH8YYC1X1okwuSvvmMcYjVXVz\nkp9MckuSP0jyq2OMP1ri847lmB8AdFBVGWMsdl3YET+t64Kqui/JtyX5/ar66PSuVybZUVW3Jrk2\nyZvHGI9M73trkiuT3Jlk51KxBgCesCx72CvFHjYAR5MV28MGAFaHYANAA4INAA0INgA0INgA0IBg\nA0ADgg0ADQg2ADQg2ADQgGADQAOCDQANCDYANCDYANCAYANAA4INAA0INgA0INgA0IBgA0ADgg0A\nDQg2ADQg2ADQgGADQAOCDQANCDYANCDYANCAYANAA4INAA0INgA0INgA0IBgP0Xz8/NrPYU1Yd1H\nF+s+ulh3D4L9FHX7AS8X6z66WPfRxbp7EGwAaECwAaCBGmOs9RyWVFXrd3IAsALGGLXY+LoONgAw\n4ZA4ADQg2ADQgGADQAOCvYSq+v6q+nRVfbWqzpoZP7Wq/rGqbp2+XTFz31lVtaOq7qyqX16bmR+Z\npdY9ve/iqtpZVbdX1bkz4+3XPauqtlbV/TM/4/Nm7lv0e7BRVNV5VfU305/lO9d6PiupqnZV1V9V\n1V9W1Z9Px46vqhuq6o6q+uOqes5az/NIVdWVVbWnqnbMjC25zo3yGF9i3b1/t8cY3hZ5S/KyJC9J\nclOSs2bGT02yY4mP+T9JvnV6+w+TvHqt17GM6z4jyV8m2ZzktCSfyRMXLbZf9wHfg61JfnqR8SW/\nBxvhLZN/wH9m+hj/2iSfTPKNaz2vFVzvZ5Mcf8DYe5P8zPT2O5O8Z63nuQzr/M4kL5/9/9ZS60xy\n5kZ5jC+x7ta/2/awlzDGuGOMsTPJYpfXHzRWVScmefYY45bp0IeSXLCCU1wRh1j3+UmuGWM8NsbY\nlWRnkrM3yroXsdjPfdHvwarOamWdnWTnGOOeMcajSa7JZM0bVeXgo4znJ7lqevuqbIDH8hjjE0ke\nPmB4qXW+JhvkMb7EupPGv9uC/fScNj2c8rGq+s7p2JYk989sc/90bKPYkuS+mfd3T8c26rovqqpP\nVtUHZg4XLvU92CgOXN9G+VkuZSTZXlW3VNWbpmMnjDH2JMkY46EkL1iz2a2sFyyxzo3+GE8a/25v\nXusJrKWq2p7khNmhTH6Jf3aMcf0SH/ZAkheOMR6enuO9rqrOXOGpLqunue4N5VDfgyRXJPmPY4xR\nVe9O8otJ3nTwZ6G5c8YYD1bV1ye5oaruyOQxMOtoeaGKo2WdrX+3j+pgjzFe9TQ+5tFMD7OMMW6t\nqruSvDSTf5GdMrPpydOxdefprDtLr6/Numc9he/B+5M8/o+Ylmt9CnYneeHM+xttffsZYzw4/e/n\nquq6TA6B7qmqE8YYe6ane/52TSe5cpZa54Z+jI8xPjfzbrvfbYfED8++cx5V9fyq2jS9/aIk35Dk\ns9PDSp+vqrOrqpK8Psn/XJPZLp/Zcz2/l+QHquoZVXV6Juv+84247un/wB73fUk+Pb296Pdgtee3\ngm5J8g3TZ0I8I8kPZLLmDaeqvq6qnjW9fWySc5N8KpP1vnG62RvS/LE8o3Lw7/Mbp7dn17nRHuP7\nrbv97/ZaX/W2Xt8yuQjjviRfSvJgko9Oxx//Id+a5P8m+d6Zj/kXmfzS70zyK2u9huVc9/S+izO5\nevL2JOdupHUf8D34UJIdmVwlfV0m5zUP+T3YKG9Jzktyx/Rn+a61ns8KrvP06c/3L6eP3XdNx5+b\n5Mbp9+CGJMet9VyXYa2/k8mpvC8nuTfJjyQ5fql1bpTH+BLrbv277bXEAaABh8QBoAHBBoAGBBsA\nGhBsAGhAsAGgAcEGgAYEGwAa+P/Kn1XSWBfeCwAAAABJRU5ErkJggg==\n",
      "text/plain": [
       "<matplotlib.figure.Figure at 0x12dc70410>"
      ]
     },
     "metadata": {},
     "output_type": "display_data"
    }
   ],
   "source": [
    "plt.figure(figsize=(8, 8))\n",
    "\n",
    "for traj in storage.trajectories[1:]:\n",
    "    phi_angles = np.array(phi(traj)).flatten() / deg\n",
    "    psi_angles = np.array(psi(traj)).flatten() / deg\n",
    "    plt.plot(phi_angles, psi_angles, 'ro', linewidth=1);\n",
    "    \n",
    "plt.xlim(-180, 180);\n",
    "plt.ylim(-180, 180);"
   ]
  },
  {
   "cell_type": "code",
   "execution_count": 48,
   "metadata": {
    "collapsed": false
   },
   "outputs": [
    {
     "data": {
      "image/png": "iVBORw0KGgoAAAANSUhEUgAAAewAAAHaCAYAAADCCXrQAAAABHNCSVQICAgIfAhkiAAAAAlwSFlz\nAAALEgAACxIB0t1+/AAAGvNJREFUeJzt3X+w3XV95/HXOwkEihRRm7CGiPiDCo4jixKFtva2VqBa\nhXa6aP2BuoXR4UentQ4YrZMgnRa2lqHYorvqtBFtUcfRXaytYOHSYUtXEGhwoRApP8KPxCwCjoDk\nB5/94x7DIdwbwNxfn3sfj5kzOefz/Z5zP597z80z33O+96ZaawEAZrcFMz0BAOCpCTYAdECwAaAD\ngg0AHRBsAOjAopmewM5UlVPYAZhXWms13visP8Jurc2qy6pVq2Z8DtZt3dZt3dY9N9e9M7M+2ACA\nYANAFwT7GRoZGZnpKcwI655frHt+se4+1FO9Zj6TqqrN5vkBwGSqqrReTzoDAAQbALog2ADQAcEG\ngA4INgB0QLABoAOCDQAdEGwA6IBgA0AHBBsAOiDYANABwQaADgg2AHRAsAGgA4INAB0QbADogGAD\nQAcEGwA6INgA0AHBBoAOCDYAdECwAaADgg0AHRBsAOiAYANABwQbADog2ADQgUkJdlV9tqo2VtXa\nobFVVXVXVV07uBwztG1lVa2rqpuq6qjJmAMAzGWTdYT910mOHmf83NbaYYPLPyZJVR2c5PgkByf5\n9SQXVFVN0jwAYE6alGC31q5Mcv84m8YL8bFJLmqtbW2t3Z5kXZIVkzEPAJirpvo97FOr6vqq+kxV\n7TMYW5Zk/dA+dw/GAIAJTGWwL0jyotbaoUk2JPnzKfxYADCnLZqqB26tbRq6+ekkFw+u351k+dC2\n/Qdj41q9evX26yMjIxkZGZm0OQLATBodHc3o6OjT2rdaa5PyQavqhUkubq29YnB7v9bahsH1P0hy\neGvt7VV1SJIvJHlNxl4KvzTJS9s4E6mq8YYBYE6qqrTWxj0Re1KOsKvqb5OMJHluVd2ZZFWSX6mq\nQ5M8luT2JO9LktbajVX1pSQ3JtmS5GRVBoCdm7Qj7KngCBuA+WRnR9h+0xkAdECwAaADgg0AHRBs\nAOiAYANABwQbADog2ADQAcEGgA4INgB0QLABoAOCDQAdEGwA6IBgA0AHBBsAOiDYANABwQaADgg2\nAHRAsAGgA4INAB0QbADogGADQAcEGwA6INgA0AHBBoAOCDYAdECwAaADgg0AHRBsAOiAYANABwQb\nADog2ADQAcEGgA4INgB0QLABoAOCDQAdEGwA6IBgA0AHBBsAOiDYANABwQaADgg2AHRAsAGgA4IN\nAB0QbADogGADQAcEGwA6INgA0AHBBoAOCDYAdECwAaADgg0AHRBsAOiAYANAByYl2FX12araWFVr\nh8b2rapLqurmqvpmVe0ztG1lVa2rqpuq6qjJmAMAzGWTdYT910mO3mHsQ0m+1Vr7+SSXJVmZJFV1\nSJLjkxyc5NeTXFBVNUnzAIA5aVKC3Vq7Msn9Owwfm2TN4PqaJMcNrr8lyUWtta2ttduTrEuyYjLm\nAQBz1VS+h72ktbYxSVprG5IsGYwvS7J+aL+7B2MAwASm86SzNo0fCwDmlEVT+Ngbq2ppa21jVe2X\n5PuD8buTLB/ab//B2LhWr169/frIyEhGRkYmf6YAMANGR0czOjr6tPat1ibnwLeqXpjk4tbaKwa3\nz0nyg9baOVV1RpJ9W2sfGpx09oUkr8nYS+GXJnlpG2ciVTXeMADMSVWV1tq4J2JPyhF2Vf1tkpEk\nz62qO5OsSnJ2ki9X1X9NckfGzgxPa+3GqvpSkhuTbElysioDwM5N2hH2VHCEDcB8srMjbL/pDAA6\nINgA0AHBBoAOCDYAdECwAaADgg0AHRBsAOiAYANABwQbADog2ADQAcEGgA4INgB0QLABoAOCDQAd\nEGwA6IBgA0AHBBsAOiDYANABwQaADgg2AHRAsAGgA4INAB0QbADogGADQAcEGwA6INgA0AHBBoAO\nCDYAdECwAaADgg0AHRBsAOiAYANABwQbADog2ADQAcEGgA4INgB0QLABoAOCDQAdEGwA6IBgA0AH\nBBsAOiDYANABwQaADgg2AHRAsAGgA4INAB0QbADogGADQAcEGwA6INgA0AHBBoAOCDYAdECwAaAD\ni6b6A1TV7UkeTPJYki2ttRVVtW+SLyY5IMntSY5vrT041XMBgF5NxxH2Y0lGWmv/ubW2YjD2oSTf\naq39fJLLkqychnkAQLemI9g1zsc5NsmawfU1SY6bhnkAQLemI9gtyaVVdXVVnTgYW9pa25gkrbUN\nSZZMwzwAoFtT/h52kl9ord1bVT+X5JKqujljER+2420AYMiUB7u1du/gz01V9bUkK5JsrKqlrbWN\nVbVfku9PdP/Vq1dvvz4yMpKRkZGpnTAATJPR0dGMjo4+rX2rtak7uK2qn0myoLX2o6raK8klSc5M\n8vokP2itnVNVZyTZt7X2oXHu36ZyfgAwm1RVWms17rYpDvaBSb6asZe8FyX5Qmvt7Kp6TpIvJVme\n5I6M/VjXA+PcX7ABmDdmLNi7SrABmE92Fmy/6QwAOiDYANABwQaADgg2AHRAsAGgA4INAB0QbADo\ngGADQAcEGwA6INgA0AHBBoAOCDYAdECwAaADgg0AHRBsAOiAYANABwQbADog2ADQAcEGgA4INgB0\nQLABoAOCDQAdEGwA6IBgA0AHBBsAOiDYANABwQaADgg2AHRAsAGgA4INAB0QbADogGADQAcEGwA6\nINgA0AHBBoAOCDYAdECwAaADgg0AHRBsAOiAYANABwQbADog2ADQAcEGgA4INgB0QLABoAOCDQAd\nEGwA6IBgA0AHBBsAOiDYANABwQaADgg2AHRAsAGgAzMW7Ko6pqr+vapuqaozZmoeANCDaq1N/wet\nWpDkliSvT3JPkquTvK219u877NdmYn4AMBOqKq21Gm/bTB1hr0iyrrV2R2ttS5KLkhw7Q3MBgFlv\npoK9LMn6odt3DcYAgHE46QwAOrBohj7u3UleMHR7/8HYk6xevXr79ZGRkYyMjEzlvABg2oyOjmZ0\ndPRp7TtTJ50tTHJzxk46uzfJt5P8Tmvtph32c9IZAPPGzk46m5Ej7Nbatqo6NcklGXtZ/rM7xhoA\neNyMHGE/XY6wAZhPZuOPdQEAz4BgA0AHBBsAOiDYANABwQaADgg2AHRAsAGgA4INAB0QbADogGAD\nQAcEGwA6INgA0AHBBoAOCDYAdECwAaADgk0Xtm3blq985Ss58sgjc/zxx2fz5s0zPSWAaSXYzGqP\nPPJIPvWpT+VlL3tZ/uzP/iwf+MAHsnnz5rzjHe/I1q1bZ3p6ANOmWmszPYcJVVWbzfNj6r361a/O\nd77znbz1rW/NH/3RH+XlL395Nm/enLe85S1ZsmRJ1qxZkwUL/LsTmBuqKq21Gm+bv+mYcevXr883\nv/nNbNy48UnbvvjFL+bDH/5wLr744rziFa/IggULcvLJJ+erX/1q7rzzzrz//e+Pf9QB84EjbGbc\nGWeckfPPPz8//vGPc/rpp+f222/ffnnwwQdzwAEH5JZbbnnSfY444oiceeaZ+aVf+qWcd955qRr3\nH6UA3XCEzaxx6623ZvXq1fnRj360fezyyy/Pj3/84yTJPvvsk+OOOy7nnXderr/++jz88MO5+eab\nc8011+TQQw/N5s2bc+WVV2bx4sU5++yzc8MNN+T888/Pxz72sZlaEsC0cITNtPrhD3+YN7/5zbnt\nttvyiU98Im984xuzePHi7S9r77nnnnnggQey++67P+F+GzZsyCtf+convWx+//3357LLLstDDz2U\nE044YdrWATAVdnaELdhMu0cffTQnnXRSLrzwwvzyL/9yrrjiiixcuDDbtm1LkixYsCB/8id/kve+\n971ZsmRJkrEf69pzzz3z0EMPZbfddpvJ6QNMGcFm1mmt5ayzzsqqVauSJAcddFD22GOPrF279gn7\nXXfddTn00EOTJMuXL8+aNWvyq7/6q9M+X4DpINjMWs997nPzgx/84CdP0nH3Of/883PKKafk61//\nek466aScdtppWblyZRYuXDjNswWYWoLNrLXbbrtl69atWbJkSZYuXZobbrhhwn2/973vZfHixTnh\nhBOyZcuWfP7zn88BBxwwjbMFmFrOEmdW2rRpU/bcc88kyctf/vI88sgjScYivnTp0lRVTjzxxCxf\nvjxJ8pKXvCTPetaz8vu///s58MADc/jhh+fv/u7vZmz+ANNJsJkxV111VV772tdm4cKFufzyy3PV\nVVfl9a9/fT7+8Y+nqvLKV74yn/nMZ3LaaadtP2t83333zUc+8pFceOGF2bRpU97+9rfnXe96Vx58\n8MEZXg3A1PKSODNm5cqV2X333bPXXnvljDPOyKc//emceOKJSZJvf/vbedOb3pT7778/27Zty4EH\nHph169Zlw4YNWbZsWW655ZaMjIzk3nvv3f5411xzTV71qlfN1HIAdpmXxJmVrrrqqhxxxBE5/fTT\nkyQnn3zy9m0rVqzIH/7hH27/Ua9jjjkmCxcuzLJly5KMnVV+zz33ZNOmTXnf+96XJDniiCNy3XXX\nTfMqAKaHYDNj9ttvv5x77rm57777cvjhh2fLli2pOiJVv5WqI7N+/aYsXrw4SeWTn7w2v/ZrJ+e2\n2+54wmM873nPy6c+9an88Ic/zJ/+6Z/mN37jN3LMMcfkiiuuSGstt912R975zjPzK7+yKu9855lP\nuj9AL7wkzozZunVrVq5cma985St59auPzJe//HCSC5PsleShJO/P4sU35NFH/y3JC5O8NYsX35mj\nj16W8847NQce+OQzxB999NFceOGFOeecc7L33j+be+9dkQ0bPr79MV/84lW59NLTxr0vwEzzY13M\nahdddFF+53feleR/JHnv0JaHkhyTZFGSf0ny/5LsnacT3m3btmVk5KRceeUnMhbrxx/zHe/4eD7/\n+VVTsRSAXeI9bGa1t73tbUlel+SPk3wwydbBlr2SLElyZMaeqmdsH7/11jPz0Y/+zYSPuXDhwixa\ntDxPjPXYfe+557HJmzzANBFsZolHkowmuSHJ0Rk7mn4oyfczdoR9QZL/nmTdYP+nDu+yZQsGjzHs\noTz/+Z72QH/8zcWscOqpRyb5cJIvJ1mR5FVJ/kv22GNbkrVJbh2MHT24x0NZunTnb5ecddZ78uIX\nr8rj0R57Kf2ss94z2dMHmHLew2bWOO20D+Yv//JfkuyX5P9m993vzN57vyP33fcXefxEtHcm2ZDk\nP2XRonvynOfsmUcfXZ59930oa9Z8IK973S884TFvu+2OfPSjf5N77nksz3/+gpx11nuccAbMWk46\no0tvetMf5Bvf+OPseNJYcnaSswbXT0lyUpJDs2jRKfmnfzrpSdEG6IWTzujSww//bMY7aezxp+1e\nSf4qyblJ9srWrX+Vd7/73GmcIcD0EWxmrYlOGnvi03avPB71vfLAAzsGHmBuEGxmrfFOGks+muQ9\nQ3s99ITtz372joEHmBu8h82sNnzS2MKF9+Wyyzbmscf+Jo+fhOY9bGDucNIZc8Y///P/zrvffW4e\neGCv7LHHfXnssYezefPyPPvZ458lDtATwQaADjhLHAA6J9gA0AHBBoAOCDYAdECwAaADgg0AHRBs\nAOiAYANABwQbADowZcGuqlVVdVdVXTu4HDO0bWVVrauqm6rqqKmaAwDMFYum+PHPba094T8orqqD\nkxyf5OAk+yf5VlW91O8gBYCJTfVL4uP9PtRjk1zUWtvaWrs9ybokK6Z4HgDQtakO9qlVdX1Vfaaq\n9hmMLUuyfmifuwdjAMAEdinYVXVpVa0dutww+PPNSS5I8qLW2qFJNiT588mYMADMR7v0HnZr7Q1P\nc9dPJ7l4cP3uJMuHtu0/GBvX6tWrt18fGRnJyMjIM5ojAMxWo6OjGR0dfVr7Ttn/h11V+7XWNgyu\n/0GSw1trb6+qQ5J8IclrMvZS+KVJxj3pzP+HDcB8srP/D3sqzxL/b1V1aJLHktye5H1J0lq7saq+\nlOTGJFuSnKzKALBzU3aEPRkcYQMwn+zsCNtvOgOADgg2AHRAsAGgA4INAB0QbADogGADQAcEGwA6\nINgA0AHBBoAOCDYAdECwAaADgg0AHRBsAOiAYANABwQbADog2ADQAcEGgA4INgB0QLABoAOCDQAd\nEGwA6IBgA0AHBBsAOiDYANABwQaADgg2AHRAsAGgA4INAB0QbADogGADQAcEGwA6INgA0AHBBoAO\nCDYAdECwAaADgg0AHRBsAOiAYANABwQbADog2ADQAcEGgA4INgB0QLABoAOCDQAdEGwA6IBgA0AH\nBBsAOiDYANABwQaADgg2AHRAsAGgA4INAB0QbADowC4Fu6p+u6q+W1XbquqwHbatrKp1VXVTVR01\nNH5YVa2tqluq6rxd+fgAMF/s6hH2DUl+M8kVw4NVdXCS45McnOTXk1xQVTXY/Mkkv9taOyjJQVV1\n9C7OAQDmvF0Kdmvt5tbauiS1w6Zjk1zUWtvaWrs9ybokK6pqvyR7t9auHuz3uSTH7cocAGA+mKr3\nsJclWT90++7B2LIkdw2N3zUYAwB2YtFT7VBVlyZZOjyUpCX5SGvt4qmaGADwuKcMdmvtDT/F496d\nZPnQ7f0HYxONT2j16tXbr4+MjGRkZOSnmA4AzD6jo6MZHR19WvtWa22XP2BVXZ7kg6217wxuH5Lk\nC0lek7GXvC9N8tLWWquqf03ye0muTvL3Sc5vrf3jBI/bJmN+ANCDqkprbcfzwpLs+o91HVdV65O8\nNsnXq+ofkqS1dmOSLyW5Mck3kpw8VN5Tknw2yS1J1k0UawDgcZNyhD1VHGEDMJ9M2RE2ADA9BBsA\nOiDYANABwQaADgg2AHRAsAGgA4INAB0QbADogGADQAcEGwA6INgA0AHBBoAOCDYAdECwAaADgg0A\nHRBsAOiAYANABwQbADog2ADQAcEGgA4INgB0QLABoAOCDQAdEGwA6IBgA0AHBBsAOiDYANABwQaA\nDgg2AHRAsAGgA4INAB0QbADogGADQAcEGwA6INgA0AHBBoAOCDYAdECwAaADgg0AHRBsAOiAYANA\nBwQbADog2ADQAcEGgA4INgB0QLABoAOCDQAdEGwA6IBgA0AHBBsAOiDYANABwQaADgg2AHRgl4Jd\nVb9dVd+tqm1VddjQ+AFV9XBVXTu4XDC07bCqWltVt1TVebvy8QFgvtjVI+wbkvxmkivG2fa91tph\ng8vJQ+OfTPK7rbWDkhxUVUfv4hwAYM7bpWC31m5ura1LUuNsftJYVe2XZO/W2tWDoc8lOW5X5gAA\n88FUvof9wsHL4ZdX1S8OxpYluWton7sGYwDATix6qh2q6tIkS4eHkrQkH2mtXTzB3e5J8oLW2v2D\n97a/VlWH7PJsAWCeespgt9be8EwftLW2Jcn9g+vXVtWtSQ5KcneS5UO77j8Ym9Dq1au3Xx8ZGcnI\nyMgznQ4AzEqjo6MZHR19WvtWa22XP2BVXZ7kg6217wxuPy/JD1prj1XVizJ2UtorWmsPVNW/Jvm9\nJFcn+fsk57fW/nGCx22TMT8A6EFVpbU23nlhu/xjXcdV1fokr03y9ar6h8Gm1yVZW1XXJvlSkve1\n1h4YbDslyWeT3JJk3USxBgAeNylH2FPFETYA88mUHWEDANNDsAGgA4INAB0QbADogGADQAcEGwA6\nINgA0AHBBoAOCDYAdECwAaADgg0AHRBsAOiAYANABwQbADog2ADQAcEGgA4INgB0QLABoAOCDQAd\nEGwA6IBgA0AHBBsAOiDYANABwQaADgg2AHRAsAGgA4INAB0QbADogGADQAcE+xkaHR2d6SnMCOue\nX6x7frHuPgj2M9TbF3iyWPf8Yt3zi3X3QbABoAOCDQAdqNbaTM9hQlU1eycHAFOgtVbjjc/qYAMA\nY7wkDgAdEGwA6IBgA0AHBHsCVfXbVfXdqtpWVYcNjR9QVQ9X1bWDywVD2w6rqrVVdUtVnTczM981\nE617sG1lVa2rqpuq6qih8e7XPayqVlXVXUNf42OGto37OZgrquqYqvr3wdfyjJmez1Sqqtur6t+q\n6rqq+vZgbN+quqSqbq6qb1bVPjM9z11VVZ+tqo1VtXZobMJ1zpXn+ATr7vt7u7XmMs4lyc8neWmS\ny5IcNjR+QJK1E9zn/yQ5fHD9G0mOnul1TOK6D05yXZJFSV6Y5Ht5/KTF7te9w+dgVZIPjDM+4edg\nLlwy9g/47w2e47sluT7Jy2Z6XlO43v9Isu8OY+ckOX1w/YwkZ8/0PCdhnb+Y5NDhv7cmWmeSQ+bK\nc3yCdXf9ve0IewKttZtba+uSjHd6/ZPGqmq/JHu31q4eDH0uyXFTOMUpsZN1H5vkotba1tba7UnW\nJVkxV9Y9jvG+7uN+DqZ1VlNrRZJ1rbU7WmtbklyUsTXPVZUnv8p4bJI1g+trMgeey621K5Pcv8Pw\nROt8S+bIc3yCdScdf28L9k/nhYOXUy6vql8cjC1LctfQPncNxuaKZUnWD92+ezA2V9d9alVdX1Wf\nGXq5cKLPwVyx4/rmytdyIi3JpVV1dVWdOBhb2lrbmCSttQ1JlszY7KbWkgnWOdef40nH39uLZnoC\nM6mqLk2ydHgoY9/EH2mtXTzB3e5J8oLW2v2D93i/VlWHTPFUJ9VPue45ZWefgyQXJPlYa61V1R8n\n+fMkJz75UejcL7TW7q2qn0tySVXdnLHnwLD58osq5ss6u/7entfBbq294ae4z5YMXmZprV1bVbcm\nOShj/yJbPrTr/oOxWeenWXcmXl836x72DD4Hn07yk3/EdLnWZ+DuJC8Yuj3X1vcErbV7B39uqqqv\nZewl0I1VtbS1tnHwds/3Z3SSU2eidc7p53hrbdPQze6+t70k/vRsf8+jqp5XVQsG11+U5CVJ/mPw\nstKDVbWiqirJCUn+54zMdvIMv9fzv5K8rap2r6oDM7bub8/FdQ/+AvuJ30ry3cH1cT8H0z2/KXR1\nkpcMfhJi9yRvy9ia55yq+pmqetbg+l5JjkpyQ8bW+57Bbu9O58/lIZUnfz+/Z3B9eJ1z7Tn+hHV3\n/70902e9zdZLxk7CWJ/kkST3JvmHwfhPvsjXJrkmyRuH7vOqjH3Tr0vyFzO9hslc92DbyoydPXlT\nkqPm0rp3+Bx8LsnajJ0l/bWMva+508/BXLkkOSbJzYOv5Ydmej5TuM4DB1/f6wbP3Q8Nxp+T5FuD\nz8ElSZ4903OdhLX+bcbeyns0yZ1J3ptk34nWOVee4xOsu+vvbb9LHAA64CVxAOiAYANABwQbADog\n2ADQAcEGgA4INgB0QLABoAP/H2sUcqvOMLLrAAAAAElFTkSuQmCC\n",
      "text/plain": [
       "<matplotlib.figure.Figure at 0x126787ed0>"
      ]
     },
     "metadata": {},
     "output_type": "display_data"
    }
   ],
   "source": [
    "plt.figure(figsize=(8, 8))\n",
    "\n",
    "\n",
    "for traj in storage.trajectories[1:]:\n",
    "    phi_angles = np.array(phi(traj)).flatten() / deg\n",
    "    psi_angles = np.array(psi(traj)).flatten() / deg\n",
    "    plt.plot(phi_angles, psi_angles, 'k-', linewidth=1);\n",
    "    for idx, snapshot in enumerate(traj):\n",
    "        if opA(snapshot):\n",
    "            plt.plot(phi_angles[idx], psi_angles[idx], 'bo', linewidth=1);\n",
    "        \n",
    "plt.xlim(-180, 180);\n",
    "plt.ylim(-180, 180);"
   ]
  },
  {
   "cell_type": "code",
   "execution_count": 49,
   "metadata": {
    "collapsed": true
   },
   "outputs": [],
   "source": [
    "#! skip\n",
    "storage.close()"
   ]
  },
  {
   "cell_type": "code",
   "execution_count": null,
   "metadata": {
    "collapsed": true
   },
   "outputs": [],
   "source": []
  }
 ],
 "metadata": {
  "kernelspec": {
   "display_name": "Python 2",
   "language": "python",
   "name": "python2"
  },
  "language_info": {
   "codemirror_mode": {
    "name": "ipython",
    "version": 2
   },
   "file_extension": ".py",
   "mimetype": "text/x-python",
   "name": "python",
   "nbconvert_exporter": "python",
   "pygments_lexer": "ipython2",
   "version": "2.7.11"
  }
 },
 "nbformat": 4,
 "nbformat_minor": 0
}<|MERGE_RESOLUTION|>--- conflicted
+++ resolved
@@ -632,11 +632,7 @@
      "name": "stdout",
      "output_type": "stream",
      "text": [
-<<<<<<< HEAD
-      "Total trajectory length : 23 ( 2.3 ps )\n"
-=======
       "Total trajectory length : 20 ( 0.4 ps )\n"
->>>>>>> 1f0c4fbe
      ]
     }
    ],
@@ -749,13 +745,8 @@
      "name": "stdout",
      "output_type": "stream",
      "text": [
-<<<<<<< HEAD
-      "CPU times: user 35.5 ms, sys: 11.1 ms, total: 46.6 ms\n",
-      "Wall time: 39.1 ms\n"
-=======
       "CPU times: user 83.1 ms, sys: 1.75 ms, total: 84.9 ms\n",
       "Wall time: 83.2 ms\n"
->>>>>>> 1f0c4fbe
      ]
     }
    ],
@@ -819,19 +810,11 @@
      "text": [
       "          phi        psi stateA interface0 stateB appendable\n",
       "0  -80.208455 -10.277032  False      False  False       True\n",
-<<<<<<< HEAD
-      "1  -69.448687 -22.571456  False      False  False       True\n",
-      "2  -67.364305 -44.043273   True       True  False       True\n",
-      "20 -61.244763 -33.701622   True       True  False       True\n",
-      "21 -77.499527 -22.582574  False      False  False       True\n",
-      "22 -60.980373 -33.228587   True       True  False      False\n"
-=======
       "1  -83.072353 -11.329493  False      False  False       True\n",
       "2  -78.621071 -13.836570  False      False  False       True\n",
       "17 -80.107805 -20.100297  False      False  False       True\n",
       "18 -81.269204 -23.980652  False      False  False       True\n",
       "19 -78.292088 -30.197755   True       True  False      False\n"
->>>>>>> 1f0c4fbe
      ]
     }
    ],
@@ -877,11 +860,6 @@
      "output_type": "stream",
      "text": [
       "         phi        psi stateA interface0 stateB appendable\n",
-<<<<<<< HEAD
-      "0 -61.244763 -33.701622   True       True  False       True\n",
-      "1 -77.499527 -22.582574  False      False  False       True\n",
-      "2 -60.980373 -33.228587   True       True  False      False\n"
-=======
       "0 -68.841750 -34.788247   True       True  False       True\n",
       "1 -74.613697 -26.974085  False       True  False       True\n",
       "2 -73.077314 -25.347286  False       True  False       True\n",
@@ -889,7 +867,6 @@
       "4 -80.107805 -20.100297  False      False  False       True\n",
       "5 -81.269204 -23.980652  False      False  False       True\n",
       "6 -78.292088 -30.197755   True       True  False      False\n"
->>>>>>> 1f0c4fbe
      ]
     }
    ],
@@ -953,78 +930,8 @@
      "name": "stdout",
      "output_type": "stream",
      "text": [
-      "0 <openpathsampling.engines.openmm.snapshot.Snapshot object at 0x12604ba10>\n",
-      "1 <openpathsampling.engines.openmm.snapshot.Snapshot object at 0x12ad2e8d0>\n",
-      "2 <openpathsampling.engines.openmm.snapshot.Snapshot object at 0x12ad2ea10>\n",
-      "3 <openpathsampling.engines.openmm.snapshot.Snapshot object at 0x12ad2ec50>\n",
-      "4 <openpathsampling.engines.openmm.snapshot.Snapshot object at 0x12ad2ee90>\n",
-      "5 <openpathsampling.engines.openmm.snapshot.Snapshot object at 0x12affb090>\n",
-      "6 <openpathsampling.engines.openmm.snapshot.Snapshot object at 0x12a846b10>\n",
-      "7 <openpathsampling.engines.openmm.snapshot.Snapshot object at 0x12a8466d0>\n",
-      "8 <openpathsampling.engines.openmm.snapshot.Snapshot object at 0x12a846490>\n",
-      "9 <openpathsampling.engines.openmm.snapshot.Snapshot object at 0x12a846250>\n",
-      "10 <openpathsampling.engines.openmm.snapshot.Snapshot object at 0x12a846d90>\n",
-      "11 <openpathsampling.engines.openmm.snapshot.Snapshot object at 0x12a646ed0>\n",
-      "12 <openpathsampling.engines.openmm.snapshot.Snapshot object at 0x12a7c7ed0>\n",
-      "13 <openpathsampling.engines.openmm.snapshot.Snapshot object at 0x12a7c7c90>\n",
-      "14 <openpathsampling.engines.openmm.snapshot.Snapshot object at 0x12a7c7a50>\n",
-      "15 <openpathsampling.engines.openmm.snapshot.Snapshot object at 0x12a7c7390>\n",
-      "16 <openpathsampling.engines.openmm.snapshot.Snapshot object at 0x12a7c7250>\n",
-      "17 <openpathsampling.engines.openmm.snapshot.Snapshot object at 0x1266e8790>\n",
-      "18 <openpathsampling.engines.openmm.snapshot.Snapshot object at 0x1266e89d0>\n",
-      "19 <openpathsampling.engines.openmm.snapshot.Snapshot object at 0x1266e8c10>\n",
-      "20 <openpathsampling.engines.openmm.snapshot.Snapshot object at 0x1266e8e50>\n",
-      "21 <openpathsampling.engines.openmm.snapshot.Snapshot object at 0x12624f050>\n",
-      "22 <openpathsampling.engines.openmm.snapshot.Snapshot object at 0x12624f290>\n"
-     ]
-    }
-   ],
-   "source": [
-    "for key in storage.snapshots.cache:\n",
-    "    print key, storage.snapshots.cache[key]"
-   ]
-  },
-  {
-   "cell_type": "code",
-   "execution_count": 38,
-   "metadata": {
-    "collapsed": false
-   },
-   "outputs": [
-    {
-     "data": {
-      "text/plain": [
-       "(store.snapshots[BaseSnapshot],\n",
-       " 1,\n",
-       " UUID('a65825f8-41fa-11e6-aa0c-00000000000c'))"
-      ]
-     },
-     "execution_count": 38,
-     "metadata": {},
-     "output_type": "execute_result"
-    }
-   ],
-   "source": [
-    "storage.save(template)"
-   ]
-  },
-  {
-   "cell_type": "code",
-   "execution_count": 39,
-   "metadata": {
-    "collapsed": false
-   },
-   "outputs": [
-    {
-     "name": "stdout",
-     "output_type": "stream",
-     "text": [
-<<<<<<< HEAD
-      "DONE! Completed Bootstrapping cycle step 10 in ensemble 1/7.\n"
-=======
       "DONE! Completed Bootstrapping cycle step 6 in ensemble 2/7 .\n",
       "\n"
->>>>>>> 1f0c4fbe
      ]
     }
    ],
