{
 "cells": [
  {
   "cell_type": "code",
   "execution_count": 1,
   "metadata": {
    "collapsed": false
   },
   "outputs": [],
   "source": [
    "%matplotlib inline\n",
    "import matplotlib.pyplot as plt\n",
    "import openpathsampling as paths\n",
    "import numpy as np\n",
    "\n",
    "storage = paths.storage.Storage(\"mstis.nc\", mode=\"r\")"
   ]
  },
  {
   "cell_type": "code",
   "execution_count": 2,
   "metadata": {
    "collapsed": false,
    "scrolled": true
   },
   "outputs": [],
   "source": [
    "mstis = storage.networks.load(0)"
   ]
  },
  {
   "cell_type": "code",
   "execution_count": 3,
   "metadata": {
    "collapsed": false
   },
   "outputs": [
    {
     "name": "stdout",
     "output_type": "stream",
     "text": [
      "Multiple State TIS Network:\n",
<<<<<<< HEAD
      "RETISTransition: Out C\n",
      "C -> C or all states except C\n",
      "Interface: 0.0<opC<0.04\n",
      "Interface: 0.0<opC<0.09\n",
      "Interface: 0.0<opC<0.16\n",
=======
>>>>>>> a1374d80
      "RETISTransition: Out A\n",
      "A -> A or all states except A\n",
      "Interface: 0.0<opA<0.04\n",
      "Interface: 0.0<opA<0.09\n",
      "Interface: 0.0<opA<0.16\n",
      "RETISTransition: Out B\n",
      "B -> B or all states except B\n",
      "Interface: 0.0<opB<0.04\n",
      "Interface: 0.0<opB<0.09\n",
      "Interface: 0.0<opB<0.16\n",
<<<<<<< HEAD
=======
      "RETISTransition: Out C\n",
      "C -> C or all states except C\n",
      "Interface: 0.0<opC<0.04\n",
      "Interface: 0.0<opC<0.09\n",
      "Interface: 0.0<opC<0.16\n",
>>>>>>> a1374d80
      "\n"
     ]
    }
   ],
   "source": [
    "print mstis"
<<<<<<< HEAD
   ]
  },
  {
   "cell_type": "code",
   "execution_count": 4,
   "metadata": {
    "collapsed": false
   },
   "outputs": [],
   "source": [
    "mstis.hist_args['max_lambda'] = { 'bin_width' : 0.02, 'bin_range' : (0.0, 0.5) }\n",
    "mstis.hist_args['pathlength'] = { 'bin_width' : 5, 'bin_range' : (0, 150) }"
   ]
  },
  {
   "cell_type": "code",
   "execution_count": null,
   "metadata": {
    "collapsed": false
   },
   "outputs": [],
   "source": [
    "#import logging.config\n",
    "#logging.config.fileConfig(\"debug_logging.conf\", disable_existing_loggers=False)\n",
    "#logging.getLogger(\"openpathsampling.analysis.wham\").setLevel(logging.DEBUG)"
   ]
  },
  {
   "cell_type": "code",
   "execution_count": null,
   "metadata": {
    "collapsed": false
   },
   "outputs": [],
   "source": [
    "mstis.rate_matrix(storage)"
=======
>>>>>>> a1374d80
   ]
  },
  {
   "cell_type": "code",
   "execution_count": 4,
   "metadata": {
    "collapsed": false
   },
   "outputs": [],
   "source": [
    "mstis.hist_args['max_lambda'] = { 'bin_width' : 0.02, 'bin_range' : (0.0, 0.5) }\n",
    "mstis.hist_args['pathlength'] = { 'bin_width' : 5, 'bin_range' : (0, 150) }"
   ]
  },
  {
   "cell_type": "code",
   "execution_count": 5,
   "metadata": {
    "collapsed": false
   },
   "outputs": [],
   "source": [
    "#import logging.config\n",
    "#logging.config.fileConfig(\"debug_logging.conf\", disable_existing_loggers=False)\n",
    "#logging.getLogger(\"openpathsampling.analysis.wham\").setLevel(logging.DEBUG)"
   ]
  },
  {
   "cell_type": "code",
   "execution_count": 6,
   "metadata": {
    "collapsed": false
   },
   "outputs": [
    {
     "name": "stderr",
     "output_type": "stream",
     "text": [
      "WARNING:openpathsampling.analysis.tis_analysis:No instances of out for minus move.\n",
      "WARNING:openpathsampling.analysis.tis_analysis:No instances of in for minus move.\n",
      "/opt/local/Library/Frameworks/Python.framework/Versions/2.7/lib/python2.7/site-packages/numpy/core/_methods.py:59: RuntimeWarning: Mean of empty slice.\n",
      "  warnings.warn(\"Mean of empty slice.\", RuntimeWarning)\n",
      "WARNING:openpathsampling.analysis.tis_analysis:No instances of out for minus move.\n",
      "WARNING:openpathsampling.analysis.tis_analysis:No instances of in for minus move.\n",
      "WARNING:openpathsampling.analysis.tis_analysis:No instances of out for minus move.\n",
      "WARNING:openpathsampling.analysis.tis_analysis:No instances of in for minus move.\n"
     ]
    },
    {
     "data": {
      "text/html": [
       "<div style=\"max-height:1000px;max-width:1500px;overflow:auto;\">\n",
       "<table border=\"1\" class=\"dataframe\">\n",
       "  <thead>\n",
       "    <tr style=\"text-align: right;\">\n",
       "      <th></th>\n",
       "      <th>{x|opA(x) in [0.0, 0.04]}</th>\n",
       "      <th>{x|opB(x) in [0.0, 0.04]}</th>\n",
       "      <th>{x|opC(x) in [0.0, 0.04]}</th>\n",
       "    </tr>\n",
       "  </thead>\n",
       "  <tbody>\n",
       "    <tr>\n",
       "      <th>{x|opA(x) in [0.0, 0.04]}</th>\n",
       "      <td>NaN</td>\n",
       "      <td>NaN</td>\n",
       "      <td>NaN</td>\n",
       "    </tr>\n",
       "    <tr>\n",
       "      <th>{x|opB(x) in [0.0, 0.04]}</th>\n",
       "      <td>NaN</td>\n",
       "      <td>NaN</td>\n",
       "      <td>NaN</td>\n",
       "    </tr>\n",
       "    <tr>\n",
       "      <th>{x|opC(x) in [0.0, 0.04]}</th>\n",
       "      <td>NaN</td>\n",
       "      <td>NaN</td>\n",
       "      <td>NaN</td>\n",
       "    </tr>\n",
       "  </tbody>\n",
       "</table>\n",
       "</div>"
      ],
      "text/plain": [
       "                          {x|opA(x) in [0.0, 0.04]} {x|opB(x) in [0.0, 0.04]}  \\\n",
       "{x|opA(x) in [0.0, 0.04]}                       NaN                       NaN   \n",
       "{x|opB(x) in [0.0, 0.04]}                       NaN                       NaN   \n",
       "{x|opC(x) in [0.0, 0.04]}                       NaN                       NaN   \n",
       "\n",
       "                          {x|opC(x) in [0.0, 0.04]}  \n",
       "{x|opA(x) in [0.0, 0.04]}                       NaN  \n",
       "{x|opB(x) in [0.0, 0.04]}                       NaN  \n",
       "{x|opC(x) in [0.0, 0.04]}                       NaN  "
      ]
     },
     "execution_count": 6,
     "metadata": {},
     "output_type": "execute_result"
    }
   ],
   "source": [
    "mstis.rate_matrix(storage)"
   ]
  },
  {
   "cell_type": "code",
   "execution_count": 7,
   "metadata": {
    "collapsed": true
   },
   "outputs": [],
   "source": [
    "stateA = storage.volumes.find_first(\"A\")\n",
    "stateB = storage.volumes.find_first(\"B\")\n",
    "stateC = storage.volumes.find_first(\"C\")"
<<<<<<< HEAD
=======
   ]
  },
  {
   "cell_type": "code",
   "execution_count": 8,
   "metadata": {
    "collapsed": false
   },
   "outputs": [
    {
     "data": {
      "text/plain": [
       "[<matplotlib.lines.Line2D at 0x11392d2d0>]"
      ]
     },
     "execution_count": 8,
     "metadata": {},
     "output_type": "execute_result"
    },
    {
     "data": {
      "image/png": "iVBORw0KGgoAAAANSUhEUgAAAXoAAAEACAYAAAC9Gb03AAAABHNCSVQICAgIfAhkiAAAAAlwSFlz\nAAALEgAACxIB0t1+/AAAIABJREFUeJzt3XmcXFWZ//HP17CjgqiAsojIFoIiqGyKxnUCCrjNKC6/\nYdwyo2ERIhAYrJQLyL4YVAZxGR0Hf+q4sLlP1LAEohCEBAibrLKogCJiCM/8cW9DpdLdVd119/q+\nX69+darqLk/frjx96pxzz6OIwMzMmuspZQdgZmb5cqI3M2s4J3ozs4ZzojczazgnejOzhnOiNzNr\nuJ6JXtKXJN0j6bfjbHOGpGWSFkvaKdsQzcxsEP206L8MzBjrRUl7A1tFxNbAh4DPZxSbmZlloGei\nj4hfAX8aZ5N9ga+m2y4E1pe0UTbhmZnZoLLoo98EuL3j8R3Aphkc18zMMpDVYKy6HntdBTOzilgt\ng2PcCWzW8XjT9LmVSHLyNzObhIjobkxPSBaJ/gfALOBcSbsBD0TEPaNtOGiwdSch4D74wJ3wxUUR\nvL/smMomaW5EzC07jjKpra8CNzCX1Yf9Wozw++JJWTSS+5le+d/AJcC2km6X9D5JMyXNBIiIC4Gb\nJd0InAV8eNCgGmwjIOD/XwjsJbFr2QFZudTWFsCbgDPLjcSarGeLPiL272ObWdmE03g7ANfAnx8F\njgDOlNg1ghUlx2Xl+RjwH9GKBzR3qD/wWo58Z2yx0kTPfODrwN+A95UZUAXMLzuAsqitjYH9gdPS\np+aXF03lzC87gCZRUYVHJIX76PkisCiCL6SPXwz8ENg+gj+WGpwVTm0dD6wbLX8itrFlkTvdoi/W\nNJIWPQARXAV8B/hEaRFZKdTWM4APACeWHYs1nxN9QdIZN9OAa7teOgb4x7R1b8PjI8B50YrflR2I\nNZ8TfXE2Bx6KWHk5ibTL5hjgs+kfA2s4tbUucBBwfNmx2HBwoi/OyEDsaM4B1gbeVVw4VqIPAr+M\nViwtOxAbDk70xdmBVbttAEinV84CTpB4eqFRWaHU1prAbOC4smOx4eFEX5yVBmK7RXAZ8GOSbhxr\nrvcA10Yrfl12IDY8nOiLM17XzYgjgQMkphYQjxVMbU0h+R0fW3YsNlyc6AsgMQXYDlgy3nYR3AN8\nCjjDA7ON9HbgXuCXZQdiw8WJvhgvAO6O4OE+tj0T2Bh4S74hWZHUloCjgGOjVdBdimYpJ/pijDkQ\n2y2Cx4ADgVMk1sk1KivS3un3C0uNwoaSE30xxh2I7RbBfOAykv5cq7mO1vxxbs1bGZzoi9HPQGy3\n2cCHJbbMIR4r1p7AhsC3yg7EhpMTfTEmnOgjuAM4CTg1l4isSEcBx0crvBy1lcKJPmcSawJbAtdP\nYvdTganSE/27VjNq6yUkf+i/VnYsNryc6PO3DXBrBI9OdMd0n4OB09M/GFY/c4CTohUT/v2bZcWJ\nPn8TGojtFsFFJPPvD80sIiuE2toOeCVwdtmx2HBzos/fZAZiu30UOExi0wziseIcAXw2WtHP/RNm\nuXGiz9/AiT6Cm0lupDopk4gsd2rrecC+wLyyYzFzos9fFi16SNYu303i1Rkcy/I3G/hitOJPPbc0\ny9lqZQfQZOmdrc8Fbhr0WBH8VeJQkgIlO0WwfOAALRdqayPg3cD2ZcdiBm7R520qcEO6rEEWvgvc\nBXw4o+NZPg4B/jta8fuyAzEDt+jzllW3DQARhMRBwK8kzk1Xu7QKUVvrAx8CXlJ2LGYj3KLPV6aJ\nHiCC64CvAJ/J8riWmQ8DF0Qrbi07ELMRTvT5yjzRpz4JvEFi9xyObZOkttYhucHNf4StUpzo89X3\n8sQTEcFDwOHAvLSoiVXDB4CLoxXjFpgxK5oTfU4k1gPWB36X0ym+AfwVeH9Ox7cJUFtrAB/DRb+t\ngpzo8zMNWBLB43kcPIIAZgGflHhmHuewCXkPcF204oqyAzHr5kSfn7z6558QwWKSNc4/med5bHxp\n0e8jcNFvqygn+vzknuhTHwfeKrFTAeey0b0V+CMwv+Q4zEblRJ+fXAZiu0XwR+DfSQZmlff5bGUu\n+m114ESfn4GWJ56gLwGrk/QTW7FmAFOAC8oOxGwsTvQ5kNiQJPHeXcT50gHfA4HjJZ5exDntCSNF\nv3MZdDfLghN9PqYB16QzYwoRwULgIqBV1DmHndrak2TROhf9tkpzos9HUQOx3eYA/0/yqokFmUNS\n9DurRevMctEz0UuaIek6ScskHTHK6+tJOk/SVZKukXRALpHWSyEDsd0iuBf4BHCGB2bzpbZ2AnYE\nvlp2LGa9jJvoJU0hqZAzg2Rt7f0lTe3a7CPANRHxYmA6cLKkYV8Vs8iB2G6fBzYE3lbS+YfFHOBk\nF/22OujVot8FuDEibo2I5cC5wH5d2zwOTwwAPh34Q8TwfpRNW9KltOgB0rXvDwROkVi3jBiaTm1t\nS9Ko+Y+SQzHrS69Evwlwe8fjO9LnOs0Dtpd0F7CYZPW+YbYJ8EgE95cVQAS/ABaQtDote4cDZ0Yr\n/lJ2IGb96NXF0s+skRnAbyLi1ZJeAPxE0o4R8efuDSXN7Xg4PyLm9x1pfZQ1ENvtY8Biia9EcGPZ\nwTSF2toceAuwVdmxWDNJmk7yiTEzvRL9ncBmHY83I2nVdzqAdMW+iLhJ0i3AtsCi7oNFxNzJBloj\npXXbdIrgTokTgVOBfcqOp0EOA86JVvyx7ECsmdIG8PyRx5IGnjLdq+tmEbC1pC0krQG8A/hB1za3\nAa9LA9qIJMnfPGhgNVaVFj3AacA2Em8qO5AmUFsbAu8FTik7FrOJGDfRp4Oqs4AfAUuAb0bEUkkz\nJc1MN/sksIekq4GfAodHDHVrp8wZNyuJ4FHgIOA0ibXKjqcBDga+Ga0o5I5ns6woClqHSVJERKPn\ndks8BXgIeG5aBaoSJL4LXBHhZXQnS22tB9wE7BKtGOZPrFawLHKn74zN1vOB+6uU5FOHAodKbF52\nIDX2b8APneStjpzos1WJgdhuEdxCMg32pLJjqaO06PchuOi31ZQTfbaqNBDb7XjgZRKvLTuQGnof\ncFm0oqq/W7NxOdFnqzIDsd0ieAT4KMk6OKuXHU9duOi3NYETfbYq1aJXW3PU1nM6nvo+yZ3Os0oK\nqY7eBSyLViwsOxCzyXKiz0jaSt4auK7sWDrsCuw58iBdH/9g4GiJjUuLqibSot9H4ta81ZwTfXa2\nBm5Pu0iq4mLgFZ1PRHA9cA5Jn72N783Ag8DPyw7EbBBO9NmpVLdNagFdiT71KeC1EnsUHE9tuOi3\nNYkTfXaqOBD7G2AbtbVSHdkI/kwywDhPYkopkVXfG4A1gfPKDsRsUE702alciz4tivFrYLdRXj4X\n+DPwwUKDqg8X/bbGcKLPTuUSfWrU7pt0YPZA4BMSzyw8qgpTWy8nWan1m2XHYpYFJ/oMSKwNbA4s\nKzuWUSwAXj7aCxFcTdKy/3ShEVXfHOAEF/22pnCiz8Z2wI0RLC87kFFcCuyitsa6SerjwJsldi4w\npspSWy8Gdga+UnIoZplxos9GFQdiAYhWPEBSH+DFo74ePEDSHz0vXX1z2B0JnBKt+FvZgZhlxf+x\ns1HV/vkRq8yn7/IVYApJUY2hpba2AV4LnFV2LGZZcqLPRtUT/Vjz6QGI4HGSZRGOk1ivsKiqZ6To\n9yr1js3qrLKJXmIdiZeVHUefKrk8cYcFwCvSm4BGFcEVwAXAwPUp60htbQq8Ffhs2bGYZa2yiR54\nJvBDqWcB81JJPA14NnBL2bGMJVpxG/AosFWPTY8C3iMxLf+oKucw4MvRij+UHYhZ1iqb6CO4nWSl\nxdFu9qmS7YGlEawoO5Aexu2+AYjgPuATwGclGl32sZPaejbwz7jotzVUZRN96jxgn7KD6KHq/fMj\nxpxP3+ULJJ+m/jHfcCrlIOBb0Yo7yw7ELA9VT/TnA28qO4ge6pTox23RA0TwGMnA7EkS6+YeVcnS\ndYD+DTih7FjM8lL1RH8F8CyJLcsOZBxVH4gdcS2wcdpNMa4IfgX8kqTPvun+FfhxtOKmsgMxy0ul\nE3067e9C4I1lxzKOWrTooxUrSO6S7af7BpKphjMlts4vqnKprbVJyiu66Lc1WqUTfaqy/fTpYmDr\nAHeUHUuf+uq+AYjgLpLiJKc3eGD2X4ArohVXlx2IWZ7qkOh/AuyeTmOsmmnANelKkHXQd6JPnQ5s\nSfXHSSYsXfvncODYsmMxy1vlE31aJONS4PVlxzKKWnTbdLgCeKHaWqefjSP4O8mMlNMk1so1suLt\nD9wcrbis7EDM8lb5RJ86j2q2KusyEAtAtOKvwNXALn3vE/wYuAqYnVdcRVNbTyFZvMyteRsKdUn0\nFwBvrODqinVr0UP/8+k7HQZ8VOJ5OcRThv2Ah4GflR2IWRGqljhHFcHNwP1QnbVv0gHKyi5PPI6J\n9tMTwa0k/fUn5xFQkVz024ZRLRJ9qmo3T20MrIjg3rIDmaBLgN3V1kSLgp8I7CzxuhxiKtLrgHWB\n75cdiFlR6pToq9ZPX8duG6IV9wG/J4m///2CR4BDSNbBWSOP2Ariot82dOqU6C8DNpfYrOxAUrUa\niO0y4e6b1HnArSRFxWtHbe0ObEFSJ9dsaNQm0adrsFxEde6SrWWLPjWpRJ/eL3AwMEfiOZlHlb85\nwInRiirW9jXLTW0SfapK3Td1HIgdsQDYc7xCJGOJ4AbgbGq2CJjaehHJYP6Xy47FrGh1S/Q/Al4p\n0dcNP3lJp3lOo75dNzcBqwGbT3L/TwPTpUl1/5TlSODUaMUjZQdiVrSeiV7SDEnXSVom6Ygxtpku\n6UpJ10ian3mUqQgeAH5NUsC5TJsDD6Tx1E46rXAy8+mT/YO/AB8D5klMdPZO4dTWVsAbSNbaNxs6\n4yZ6SVOAecAMkkpK+0ua2rXN+sCZwD4RsQPw9pxiHVGFaZZ1HogdMdkB2RHfBB4AZmYTTq4OBz4X\nrXio7EDMytCrRb8LcGNE3BoRy0lmK+zXtc27gO9ExB0AEXF/9mGu5DzgTSWvqFjngdgRFzNAok8H\nZg8E5ko8K7OoMqa2NiFpfJxRdixmZemV6Dchqds64o70uU5bAxtI+l9JiyS9N8sAu6WDgQ8DO+V5\nnh7qPBA74irg+WrrGZM9QAS/Bb5B0mdfVYcCX41W7g0Qs8rqlej7uUV8dWBnYG/gH4BjJOVdrKLs\n7pvat+jTKYaXA7sPeKi5wL4SLx04qIyprWeSrDlf+6UbzAaxWo/X74SVblDajFWLbNwO3B8RjwCP\nSPolsCOwrPtgkuZ2PJwfEfMnGnDqfJKqQJ+Y5P6TJrEasC2wtOhz52Ckn/7CyR4gggckjiIZmN0j\nrQpWFQcB34lW1KUwjBmSpgPTMz1mjLOuk6TVgOtJZrncRdIC3D8ilnZssx3JgO0/AGsCC4F3RMSS\nrmNFRGTSry6xOnAvMDWC32dxzAmce1vgwgheUOR586C2Xg8cE6145UDHSaabXgKcFVGNeepq62nA\nzcAe0YpVGh1mdZFF7hy36yYiHgNmkcxfXwJ8MyKWSpopaWa6zXXAD0nWOV8InN2d5LMWwXLgx5Rz\nl2ztu206XAbsrLbWHOQgaSt+FnCsxPqZRDa4mcBPneTNerToMz1Rhi365Hi8F3hrBG/J6ph9nrcF\nrBHB0UWeNy9q69fArGjFpQMfS5wFPBLBIYNHNkAcba1F0prfK1qxuMxYzAaVe4u+4i4CXlNCibsm\nzLjpNNA0yy5HA++SeGFGx5usA4DfOMmbJWqb6CO4H/gt8KqCT92krhsY/MapJ6S/k7kkSxmXcp+D\n2loNOAKXCTR7Qm0Tfep8YJ+iTiaxJvB84IaizlmAi4GXp3VUs3AWsB7wjoyON1HvBH4XrbikpPOb\nVU4TEn2Rd8luC9wSwaMFnS930Yo7gYdIfrbBjxesIBmYPVHiqVkcs1/pH6s5uDVvtpK6J/prSW7q\nmlbQ+ZrWbTMis+4bgAguBuZD4QPW+wCPAD8p+LxmlVbrRJ+ut1LkXbJNG4gdkWmiTx0OfFBim4yP\nO6qOot/Huei32cpqnehTRfbTu0XfpwjuBo4DTi+oa+01wNOB7xZwLrNaaUKinw/sUNAKik1Ynng0\n1wHrq62sywOeATyPYv4QHwV8xkW/zVZV+0SfDoz+DNgrz/NIrAs8h6Q6U6OkyfESJlmIZMzjJncw\nHwScJrF2lsfupLZ2BbYiWUnTzLrUPtGniuin3x64Pi1S3kR59NMTwU+B35BUpMrLHOAEF/02G11T\nEv2FwBsk1sjxHE0diB2RS6JPHQYcLLFF1gdWWzsAuwFfyvrYZk3RiESfrmB5A/klKmjuQOyIRcB2\n6aqPmYrgd8Cp5LMu/JHAaS76bTa2RiT6VN7dN00diAUgWvEocCWwa06nOAl4scQbsjqg2tqSpJ7x\n57M6plkTNS3R75PjVL6mt+ghx+6bCP4GHAKckWEX2+HAF6IVD2Z0PLNGalKivwpYG7K/QSddY309\n4Lasj10xC8h45k2X80lmLR086IHSqaD/BJw+6LHMmq4xiT7nu2SnAddWrExeHi4Bdk1XgMxc+js6\nBDhC4rkDHu5Q4D+jFfcNHplZszUm0afySvTD0G1DtOJPJJ9adsztHMEykhUuT5jsMdTWBsD7cdFv\ns740LdH/HHiJxDMyPm6jB2K75DnNcsSxwCslJlur9kDgu9GK2zOMyayxGpXoI/gr8AuSQuVZGooW\nfSr3RB/Bw8BskgIlE+omSqd/zgKOzyM2syZqVKJP5dF9M3SJPl0NMk/fAv4A/OsE9/sQ8PNoRZOK\nv5jlqomJ/gJgr4m2FMcisSHJdfp9Fsergd8BK4At8zxJOjB7IPBxiWf3s4/aWpNkEPa4PGMza5rG\nJfoI7iAZUNw9o0PuQDLjZijWOE/Xci+in54IrgX+i/4rQv0zsDhacVV+UZk1T+MSfeo8suu+GaZu\nmxF5z6fvNJekHOQu423kot9mk9fURJ9lP/2wJvrcW/QAETxIsl7NPGnc9+M/AXdGKxYUEZdZkzQ1\n0S8Cnill0s88jIn+t8AmaquIYi4AXwMeAw4Y7UUX/TYbTCMTfXoH6wUM2KpP182ZxvDMoQcgWrEC\nuAzYo5DzJb+vWcCxY9wD8UZgOfCjIuIxa5pGJvpUFt03mwJ/jeAPGcRTN4V13wBE8Bvge0C78/l0\nmufRwLEu+m02OU1O9D8FdpcYZH31Yey2GVFook8dDbxT4kUdz00HnoGLfptNWmMTfQR/Jlmk6/UD\nHGaYE/3lwI5qK7dar93ST04fJ7ljduSGrZGi3yuKisOsaRqb6FPnAfsMsP/QJvpoxcMkP/vLCj71\n2cDTgHeqrZcB25LMtTezSWp6or8A2LvHtL3xNL1ObC9FzqcHIIIVJAOzJ7Ji9WOAE6MVfy8yBrOm\naXSij+AW4D4m0SqVmAJMBZZkHVeNXEzx/fREcAmb/2oRj631GuCcos9v1jSNTvSpyd4l+3zgvrSv\nf1hdDOyRzmMv1rvf+HcuOUzMjc0KP7dZwwxDoj+fyfXTD23//IhoxT0kn4imFXletfV81vzza1n8\n3k+R1JjNeyVNs0YbhkR/GbCpxERbhkOf6FNlTLP8GHAWD2x5Esm9DPsVfH6zRml8ok8H9y4iubty\nIoZ9IHZEoYlebW0MvBM4LYLlwEHAqRKFTfM0a5qeiV7SDEnXSVom6YhxtnuZpMckvTXbEDMxmWmW\nw1Q+cDxFt+g/Cnw9WnEvQAQ/A64gWbnSzCZh3EQvaQowD5gBbA/sL2nqGNsdD/wQKtmf+mNgT4l1\n+9lYYg1gK+C6XKOqh2XA2mor90FRtfUM4APASV0vzQZmSTw/7xjMmqhXi34X4MaIuDUilgPnMnp/\n6YHAt0kG7ionggdIVrR8TZ+7bA3cFsEj+UVVDx2FSIqYTz8L+EG04raVYghuA05Jv8xsgnol+k2A\n2zse35E+9wRJm5Ak/8+nT1V14amJLHLmgdiV5T6fXm09laTBMFbR75OBF0rMyDMOsybqlej7Sdqn\nAUdGRJB021Sx6wbS+fR9TtXzQOzKiuin/yDwi2jFqN1lETwKHAycnnatmVmfehXQvhNWmpa4GUmr\nvtNLgHMlATwL2EvS8oj4QffBJM3teDg/IuZPNODJimCZxF+AnYDf9Nh8B5JuKktcCWylttaLVjyY\n9cHTot+HAfuOt10EF0j8K3AIcELWcZhVgaTpJKu2ZnfMGGeJb0mrAdcDrwXuIlnRcP+IWDrG9l8G\nzouI/xnltYiIUlv7EicDD0bwiR7b3QC8OWKolz9Yidr6X+D4aMUPczj2B4C3RSv26rmteAGwENgx\ngjuzjsWsarLIneN23UTEYyQDZD8iWfPlmxGxVNJMSTMHOXFJei6HkM7X3oxktok9KZfum7To95HA\ncf1sH8FNwBeAE7OOxaypenXdEBEXkdxw1PncWWNs+y8ZxZWXi4GtJJ4Twd1jbDMVWJberGNPWkBS\ntzVrbwd+D/xqAvscByyReFUEv8ghJrNGafydsZ3S5P1jYO9xNvOMm9FdCrxUbWU2EJqWCZzDBMsE\nRvAwSZ/+Z6XejRWzYTdUiT7Va5rl0BUD70e04iGS7qydMjzs3iQzuy7qteEovgPcC/xbhvGYNdIw\nJvqLgNdIrDXG627Rjy2z+fSDFv2OIEjWwfm4xIZZxGTWVEOX6NO6pFcz9vQlJ/qxZTkg+0qS6bjf\nmewB0llR/0mfA7lmw2roEn1q1O4biaeTJJ9bCo+oHhYAr0hb44M6imS65qBFv9vAXhK7ZhCTWSMN\na6If6y7ZacCSCB4vIabKi1bcATwMbDPIcdTWS0kWyfvawDEFD5GsbDlvgNrAZo02rP8xlgKPs2rl\nJA/E9pZF980c4KQMi35/Hfg78L6MjmfWKEOZ6NOBvNFKDLp/vreBEr3ampru/8WsAkp/n7OAT0ts\nkNVxzZpiKBN9arR+eif63gZt0R8BnBGteDijeACI4EqSgd1xl7cwG0bDnOh/AUyTeFbHc070vS0B\nnqW2NprojmprC5JPUWdmHNOIfwf+UWLHnI5vVktDm+jTZW9/BuwFkCb8tcALZY0nWvE4cAmTK0Qy\nGzg7WvFAtlElIvgjcAzJwGxVl8s2K9zQJvpUZz/9NODatL/Xxjfh7pv0E8C7gFNziehJ5wDrpOcy\nM5zoLwRenxaycLdN/ybTT38I8I1oxT05xPOECFaQDMyekN4XYTb0hjrRR3APyXr7r8CJfiKuAKap\nrf6Krbe1PvAhClpaOIJLSRavO6aI85lV3VAn+tRI940TfZ+iFX8DroK+70b9CHB+tOJ3+UW1iiOB\nAyS2K/CcZpXkRO9EP1l9dd+krf6DgM/kHlGH9NPap0mWMvbArA01J3pYDKwJLI/gvrKDqZEF9Dfz\n5gPAgmiNXn4yZ2cCzwHeUsK5zSpj6BN9x12ybs1PzCXAbmkpwFGlRUpmU9LqkmmhmQOBUyTWKSMG\nsyoY+kSf+gLwubKDqJNoxR9I7jl44TibvQdYEq1YVExUq4rgf4HLSO7INRtKTvRABIsj+HbZcdTQ\nmP30amsKyYDosYVGNLrZwEcktiw7ELMyONHbIMYbkH0bcD/wy+LCGV0EdwAnk//NWmaV5ERvgxi1\nEEn6+CgmWSYwJ6cA20vJkhdmw8SJ3gZxCyBgi67n90qfv6DogMaSrm10EHC6xJplx2NWJCd6m7S0\ntT5a980c4LgKteYBiOAikqIzHy07FrMiOdHboFaaT6+29gQ2Br5VWkTj+ygwW2LTsgMxK4oTvQ3q\nYlZu0R8FnJBB0e9cRHAzyVTak8qOxawoY97sYtanxcDmamsDkr76FwJvLjWi3j4DLJF4dTrP3qzR\n3KK3gUQrHgMWAnuQ9M2fHK14tNyoxhfBX4FDgTMkVi87HrO8OdFbFhYA7wdeBZxdciz9+i7we+DD\nZQdiljcnesvCApLums9GK/5SdjD9SNc4Ogj4d4kJ1781qxMnesvCQuByYF7ZgUxEBEuBr1DwEspm\nRVMUNNVZUkSE1wW3SknLDS4F3hbBZWXHY9Yti9zpFr0NtQgeIlnZcp7ElLLjMcuDE70Z/BfwCMmA\nslnjuOvGDJB4MfAjYGoEfyw7HrMRWeROJ3qzlMQ8QBF8pOxYzEYU1kcvaYak6yQtk7RKpR5J75a0\nWNLVki6W9KJBgjIryceBt0nsVHYgZlnq2aKXNAW4HngdSem4K4D9I54s9ixpd2BJRDwoaQYwNyJ2\n6zqOW/RWeRIfBA4AXpHOtTcrVVEt+l2AGyPi1ohYDpwL7Ne5QURcGhEPpg8XglcGtNr6ErAGSb1b\ns0boJ9FvAtze8fiO9LmxvB+4cJCgzMoSwQpgFnB8OsferPb6Wb2y74+vkl4NvI+O9cm7Xp/b8XB+\nRMzv99hmRYlgocRFJH32s8uOx4aLpOnA9EyP2Ucf/W4kfe4z0sdzgMcj4viu7V4E/A8wIyJuHOU4\n7qO32pDYELgW2Ae4PILHSw7JhlQWubOfFv0iYGtJWwB3Ae8A9u8KZHOSJP+e0ZK8Wd1EcK/EbODb\nwAYSN5JMSrgh/X49cEMEfyoxTLO+9DWPXtJewGnAFOCciDhO0kyAiDhL0heBtwC3pbssj4hduo7h\nFr3VksRTgW3Sr23Tr5F/P8IofwCAmyL4eykBW6P4himzEkkIeA4rJ/6Rf29GMomh+w/A9cDdnrpp\n/XKiN6soiTWAFzD6p4C1Gf0PwIOjHiwfy4G/A492fF/hP0DV40RvVkMSz2DVPwDbAE8tKgSS8bk1\nSe4ZGPn+FFZO/J3fR3uun23vAb4WwSPF/GjN40RvZplJl2nuTPwj30d7bqzv3c+9iKRg/Gzgf/yJ\nYeKc6M2s8iReA5wO3AccEsHVJYdUKy48YmaVF8HPgZ1Ipqr+VOJzEs8qOayh4kRvZrmL4LEIPgds\nBzwGLJE4SGL1kkMbCu66MbPCSUwjuTfnuSTdOT8pOaTKch+9mdVWeh/CvsApwDXAYRH4zvou7qM3\ns9qKICL4PrA9cCmwUOJ4iaeVHFrjONGbWakieDSCz5BMw9wIuF7iAMn5KSvuujGzSpHYBTiDZG2t\ngyK4tOSBU8t1AAAE7ElEQVSQSuWuGzNrnAguB/YgmXv/LYmvSeMWO7IenOjNrHIieDyCr5NMx7wN\nuFriaIm1Sg6tlpzozayyIvhLBEcDLwN2Jpl//9Z0xo71yX30ZlYbEq8lmX8/NMspuI/ezIZKBD/D\nyylMmBO9mdVK13IKK4ClXk5hfO66MbNak9gBOBXYk2QdnSKsoP/1+ie6hn/Xd13gJRDMzACJdaGw\nQdopTGy9/sm+tiZoxqC5c7VBdjYzq4oIHi47hjxIgxdrcR+9mVnDOdGbmTWcE72ZWcM50ZuZNZwT\nvZlZwznRm5k1nBO9mVnDOdGbmTWcE72ZWcM50ZuZNZwTvZlZwznRm5k1nBO9mVnDOdGbmTWcE72Z\nWcP1TPSSZki6TtIySUeMsc0Z6euLJe2UfZhmZjZZ4yZ6SVOAecAMYHtgf0lTu7bZG9gqIrYGPgR8\nPqdYG0PS9LJjqApfiyf5WjzJ1yJbvVr0uwA3RsStEbEcOBfYr2ubfYGvAkTEQmB9SRtlHmmzTC87\ngAqZXnYAFTK97AAqZHrZATRJr0S/CXB7x+M70ud6bbPp4KGZmVkWeiX6fmsVdheuLabiuJmZ9dSr\nOPidwGYdjzcjabGPt82m6XOrkOQ/AClJrbJjqApfiyf5WjzJ1yI7vRL9ImBrSVsAdwHvAPbv2uYH\nwCzgXEm7AQ9ExD3dB4qI7la/mZkVYNxEHxGPSZoF/AiYApwTEUslzUxfPysiLpS0t6QbgYeBf8k9\najMz65si3JtiZtZkmdwZO8hNVZJulXS1pCslXZ5FPGXpdR0kbSfpUkl/k3TYRPatmwGvRWPeE9DX\ntXh3+v/iakkXS3pRv/vWzYDXYtjeF/ul1+JKSVdIenm/+64iIgb6IunSuRHYAlgduAqY2rXN3sCF\n6b93BS7reO0WYINB4yj7q8/r8GzgpcCngMMmsm+dvga5Fk16T0zgWuwOrJf+e8bI/48hfV+Mei2G\n9H2xbse/Xwgsnez7IosWfRY3VTVhoLbndYiI+yJiEbB8ovvWzCDXYkQT3hPQ37W4NCIeTB8u5Mn7\nUIbxfTHWtRgxTO+LhzsePhV4vN99u2WR6Cd7U9XINgH8VNIiSR/MIJ6y9HMd8ti3igb9eZrynoCJ\nX4v3AxdOct+qG+RawBC+LyS9WdJS4HzgfRPZt1Ov6ZX9mOxNVSNeERF3SXo28BNJ10XErzKIq2iD\njGo3bUR80J/n5RFxdwPeEzCBayHp1ST/mUf6Yof2fTHKtYAhfF9ExPeA70nak6Sb8/WTOVkWLfqB\nbqqKiLvS7/cB3yX5WFJH/VyHPPatooF+noi4O/1e9/cE9Hkt0kHHs4F9I+JPE9m3Rga5FkP5vhiR\n/kHbUtIG6XYTe19kMKiwGnATycDAGvQejN2NJweb1gGeNjLwAFwMvKHsgZK8rkPHtnNZeTC2733r\n8DXgtWjMe6LfawFsTjK4tttkr2Mdvga8FsP4vngBT06B3xm4fbLvi6yC3gu4Pv0FzUmfmwnM7Nhm\nXvr6YmDn9Lkt0yCvAq4Z2beuX72uA7AxSd/ag8CfgNuAp461b52/Jnstmvae6PNafBH4A3Bl+nX5\nePvW+Wuy12JI3xeHpz/rlcAlwB6TfV/4hikzs4ZzKUEzs4ZzojczazgnejOzhnOiNzNrOCd6M7OG\nc6I3M2s4J3ozs4Zzojcza7j/A3cgK89sfs/8AAAAAElFTkSuQmCC\n",
      "text/plain": [
       "<matplotlib.figure.Figure at 0x108caae10>"
      ]
     },
     "metadata": {},
     "output_type": "display_data"
    }
   ],
   "source": [
    "tcp_AB = mstis.transitions[(stateA, stateB)].tcp\n",
    "tcp_AC = mstis.transitions[(stateA, stateC)].tcp\n",
    "tcp_BC = mstis.transitions[(stateB, stateC)].tcp\n",
    "tcp_CA = mstis.transitions[(stateC, stateA)].tcp\n",
    "\n",
    "plt.plot(tcp_AB.keys(), tcp_AB.values())\n",
    "plt.plot(tcp_CA.keys(), tcp_CA.values())\n",
    "plt.plot(tcp_BC.keys(), tcp_BC.values())"
>>>>>>> a1374d80
   ]
  },
  {
   "cell_type": "code",
   "execution_count": null,
   "metadata": {
<<<<<<< HEAD
    "collapsed": false
   },
   "outputs": [],
   "source": [
    "tcp_AB = mstis.transitions[(stateA, stateB)].tcp\n",
    "tcp_AC = mstis.transitions[(stateA, stateC)].tcp\n",
    "tcp_BC = mstis.transitions[(stateB, stateC)].tcp\n",
    "tcp_CA = mstis.transitions[(stateC, stateA)].tcp\n",
    "\n",
    "plt.plot(tcp_AB.keys(), tcp_AB.values())\n",
    "plt.plot(tcp_CA.keys(), tcp_CA.values())\n",
    "plt.plot(tcp_BC.keys(), tcp_BC.values())"
   ]
  },
  {
   "cell_type": "code",
   "execution_count": null,
   "metadata": {
=======
>>>>>>> a1374d80
    "collapsed": true
   },
   "outputs": [],
   "source": []
  }
 ],
 "metadata": {
  "kernelspec": {
   "display_name": "Python 2",
   "language": "python",
   "name": "python2"
  },
  "language_info": {
   "codemirror_mode": {
    "name": "ipython",
    "version": 2
   },
   "file_extension": ".py",
   "mimetype": "text/x-python",
   "name": "python",
   "nbconvert_exporter": "python",
   "pygments_lexer": "ipython2",
   "version": "2.7.10"
  }
 },
 "nbformat": 4,
 "nbformat_minor": 0
}<|MERGE_RESOLUTION|>--- conflicted
+++ resolved
@@ -40,14 +40,6 @@
      "output_type": "stream",
      "text": [
       "Multiple State TIS Network:\n",
-<<<<<<< HEAD
-      "RETISTransition: Out C\n",
-      "C -> C or all states except C\n",
-      "Interface: 0.0<opC<0.04\n",
-      "Interface: 0.0<opC<0.09\n",
-      "Interface: 0.0<opC<0.16\n",
-=======
->>>>>>> a1374d80
       "RETISTransition: Out A\n",
       "A -> A or all states except A\n",
       "Interface: 0.0<opA<0.04\n",
@@ -58,59 +50,17 @@
       "Interface: 0.0<opB<0.04\n",
       "Interface: 0.0<opB<0.09\n",
       "Interface: 0.0<opB<0.16\n",
-<<<<<<< HEAD
-=======
       "RETISTransition: Out C\n",
       "C -> C or all states except C\n",
       "Interface: 0.0<opC<0.04\n",
       "Interface: 0.0<opC<0.09\n",
       "Interface: 0.0<opC<0.16\n",
->>>>>>> a1374d80
       "\n"
      ]
     }
    ],
    "source": [
     "print mstis"
-<<<<<<< HEAD
-   ]
-  },
-  {
-   "cell_type": "code",
-   "execution_count": 4,
-   "metadata": {
-    "collapsed": false
-   },
-   "outputs": [],
-   "source": [
-    "mstis.hist_args['max_lambda'] = { 'bin_width' : 0.02, 'bin_range' : (0.0, 0.5) }\n",
-    "mstis.hist_args['pathlength'] = { 'bin_width' : 5, 'bin_range' : (0, 150) }"
-   ]
-  },
-  {
-   "cell_type": "code",
-   "execution_count": null,
-   "metadata": {
-    "collapsed": false
-   },
-   "outputs": [],
-   "source": [
-    "#import logging.config\n",
-    "#logging.config.fileConfig(\"debug_logging.conf\", disable_existing_loggers=False)\n",
-    "#logging.getLogger(\"openpathsampling.analysis.wham\").setLevel(logging.DEBUG)"
-   ]
-  },
-  {
-   "cell_type": "code",
-   "execution_count": null,
-   "metadata": {
-    "collapsed": false
-   },
-   "outputs": [],
-   "source": [
-    "mstis.rate_matrix(storage)"
-=======
->>>>>>> a1374d80
    ]
   },
   {
@@ -227,8 +177,6 @@
     "stateA = storage.volumes.find_first(\"A\")\n",
     "stateB = storage.volumes.find_first(\"B\")\n",
     "stateC = storage.volumes.find_first(\"C\")"
-<<<<<<< HEAD
-=======
    ]
   },
   {
@@ -268,34 +216,12 @@
     "plt.plot(tcp_AB.keys(), tcp_AB.values())\n",
     "plt.plot(tcp_CA.keys(), tcp_CA.values())\n",
     "plt.plot(tcp_BC.keys(), tcp_BC.values())"
->>>>>>> a1374d80
    ]
   },
   {
    "cell_type": "code",
    "execution_count": null,
    "metadata": {
-<<<<<<< HEAD
-    "collapsed": false
-   },
-   "outputs": [],
-   "source": [
-    "tcp_AB = mstis.transitions[(stateA, stateB)].tcp\n",
-    "tcp_AC = mstis.transitions[(stateA, stateC)].tcp\n",
-    "tcp_BC = mstis.transitions[(stateB, stateC)].tcp\n",
-    "tcp_CA = mstis.transitions[(stateC, stateA)].tcp\n",
-    "\n",
-    "plt.plot(tcp_AB.keys(), tcp_AB.values())\n",
-    "plt.plot(tcp_CA.keys(), tcp_CA.values())\n",
-    "plt.plot(tcp_BC.keys(), tcp_BC.values())"
-   ]
-  },
-  {
-   "cell_type": "code",
-   "execution_count": null,
-   "metadata": {
-=======
->>>>>>> a1374d80
     "collapsed": true
    },
    "outputs": [],
