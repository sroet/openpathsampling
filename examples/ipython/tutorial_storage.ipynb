--- conflicted
+++ resolved
@@ -124,18 +124,6 @@
     {
      "data": {
       "text/plain": [
-<<<<<<< HEAD
-       "[1.9918975,\n",
-       " 1.9561132,\n",
-       " 1.9458793,\n",
-       " 1.8022776,\n",
-       " 1.8275586,\n",
-       " 2.3927062,\n",
-       " 1.6501324,\n",
-       " 1.7128441,\n",
-       " 1.6615766,\n",
-       " 1.4915742]"
-=======
        "[0.033847045203725376,\n",
        " 0.040653559359746509,\n",
        " 0.047348446105937185,\n",
@@ -146,7 +134,6 @@
        " 0.075907719416307654,\n",
        " 0.080415425559051124,\n",
        " 0.085336078351615219]"
->>>>>>> 4ae16440
       ]
      },
      "execution_count": 5,
@@ -203,11 +190,7 @@
      "name": "stdout",
      "output_type": "stream",
      "text": [
-<<<<<<< HEAD
-      "We have 134 snapshots in our storage\n"
-=======
       "We have 55746 snapshots in our storage\n"
->>>>>>> 4ae16440
      ]
     }
    ],
@@ -247,11 +230,7 @@
      "name": "stdout",
      "output_type": "stream",
      "text": [
-<<<<<<< HEAD
-      "[<Sample @ 0x129f5ccd0>, <Sample @ 0x12655b750>]\n"
-=======
       "[<Sample @ 0x113686a10>, <Sample @ 0x11372ff10>]\n"
->>>>>>> 4ae16440
      ]
     }
    ],
@@ -277,11 +256,7 @@
      "name": "stdout",
      "output_type": "stream",
      "text": [
-<<<<<<< HEAD
-      "[<openpathsampling.ensemble.TISEnsemble object at 0x12a122b90>, <openpathsampling.ensemble.IntersectionEnsemble object at 0x12a122c10>, <openpathsampling.ensemble.AllInXEnsemble object at 0x12a122f50>]\n"
-=======
       "[<openpathsampling.ensemble.TISEnsemble object at 0x10711f550>, <openpathsampling.ensemble.IntersectionEnsemble object at 0x11372d790>, <openpathsampling.ensemble.AllInXEnsemble object at 0x10be702d0>]\n"
->>>>>>> 4ae16440
      ]
     }
    ],
@@ -471,11 +446,7 @@
      "name": "stdout",
      "output_type": "stream",
      "text": [
-<<<<<<< HEAD
-      "[<openpathsampling.ensemble.TISEnsemble object at 0x101c21a10>]\n"
-=======
       "[<openpathsampling.volume.CVRangeVolume object at 0x11372f150>]\n"
->>>>>>> 4ae16440
      ]
     }
    ],
@@ -805,16 +776,7 @@
     {
      "data": {
       "text/plain": [
-<<<<<<< HEAD
-       "{'first_path': Trajectory[57],\n",
-       " 'stateA': <openpathsampling.volume.CVRangeVolumePeriodic at 0x129f5c8d0>,\n",
-       " 'stateB': <openpathsampling.volume.CVRangeVolumePeriodic at 0x129f5c390>,\n",
-       " 'states': [<openpathsampling.volume.CVRangeVolumePeriodic at 0x129f5c8d0>,\n",
-       "  <openpathsampling.volume.CVRangeVolumePeriodic at 0x129f5c390>],\n",
-       " 'template': <openpathsampling.engines.openmm.snapshot.Snapshot at 0x1265979d0>}"
-=======
        "{'template': <abc.ToySnapshot at 0x113679950>}"
->>>>>>> 4ae16440
       ]
      },
      "execution_count": 29,
@@ -933,11 +895,7 @@
      "name": "stdout",
      "output_type": "stream",
      "text": [
-<<<<<<< HEAD
-      "We found 118 snapshots in StateA among 134 total ones\n"
-=======
       "We found 222 snapshots in StateA among 5000 total snapshots\n"
->>>>>>> 4ae16440
      ]
     }
    ],
@@ -968,11 +926,7 @@
      "name": "stdout",
      "output_type": "stream",
      "text": [
-<<<<<<< HEAD
-      "<openpathsampling.sample.SampleSet object at 0x129ff4cd0>\n"
-=======
       "<openpathsampling.sample.SampleSet object at 0x11374b190>\n"
->>>>>>> 4ae16440
      ]
     }
    ],
@@ -1025,13 +979,8 @@
      "name": "stdout",
      "output_type": "stream",
      "text": [
-<<<<<<< HEAD
-      "[4, 4, 4, 4, 4, 4, 4, 4]\n",
-      "4.0\n"
-=======
       "[33, 33, 33, 33, 33, 33, 33, 33, 33, 33, 33, 33, 33, 33, 33, 33, 33, 33, 33, 33, 33, 33, 33, 33, 33, 33, 65, 65, 64, 64, 64, 64, 64, 64, 64, 64, 64, 64, 64, 64, 64, 64, 64, 64, 64, 64, 64, 64, 64, 64, 64, 64, 64, 64, 64, 64, 64, 64, 64, 77, 77, 77, 77, 77, 77, 77, 77, 77, 77, 77, 77, 77, 77, 77, 53, 53, 53, 53, 53, 53, 53, 53, 53, 53, 53, 34, 34, 34, 34, 34, 34, 34, 35, 72, 72, 72, 72, 72, 72, 72, 72, 72, 72, 72, 72, 72, 72, 72, 72, 72, 72, 72, 72, 63, 20, 20, 20, 20, 20, 20, 20, 20, 20, 20, 20, 20, 20, 20, 20, 20, 20, 20, 20, 20, 20, 20, 20, 20, 20, 20, 20, 20, 20, 20, 20, 20, 20, 20, 20, 20, 20, 20, 20, 20, 20, 20, 20, 20, 20, 20, 20, 20, 20, 20, 20, 20, 20, 20, 20, 20, 20, 20, 20, 20, 20, 20, 20, 20, 20, 20, 20, 20, 20, 20, 20, 20, 24, 24, 24, 24, 12, 12, 12, 12, 12, 11, 11, 11, 11, 11, 11, 11, 11, 11, 11, 11, 11, 11, 11, 11, 11, 11, 11, 11, 11, 11, 11, 11, 11, 11, 11, 11, 11, 11, 11, 11, 11, 11, 11, 11, 11, 11, 11, 11, 11, 11, 11, 11, 11, 11, 11, 11, 11, 11, 11, 63, 63, 63, 63, 63, 63, 63, 63, 63, 63, 63, 63, 118, 118, 126, 126, 126, 126, 126, 126, 126, 126, 126, 126, 126, 126, 126, 126, 126, 126, 126, 126, 126, 126, 126, 126, 126, 126, 126, 126, 47, 47, 47, 47, 47, 47, 47, 47, 47, 47, 47, 47, 47, 47, 47, 47, 47, 47, 47, 47, 47, 47, 47, 47, 47, 47, 47, 47, 47, 47, 47, 47, 47, 47, 47, 47, 47, 47, 47, 47, 56, 56, 56, 40, 40, 40, 40, 40, 40, 40, 43, 43, 43, 43, 43, 43, 43, 43, 43, 41, 41, 41, 127, 127, 127, 127, 127, 127, 127, 127, 127, 127, 127, 127, 127, 127, 127, 127, 127, 127, 127, 127, 127, 127, 127, 127, 127, 127, 127, 46, 46, 46, 46, 46, 46, 46, 46, 46, 46, 46, 46, 46, 46, 46, 46, 11, 11, 11, 11, 11, 11, 11, 11, 11, 11, 11, 11, 11, 11, 11, 13, 13, 11, 11, 11, 11, 11, 11, 11, 11, 11, 11, 11, 11, 11, 11, 11, 11, 11, 12, 12, 12, 12, 12, 12, 12, 12, 12, 12, 12, 12, 12, 12, 12, 12, 12, 12, 12, 12, 12, 12, 12, 12, 12, 12, 12, 12, 12, 12, 12, 12, 12, 12, 12, 12, 12, 17, 17, 17, 17, 27, 27, 27, 27, 27, 27, 27, 27, 27, 27, 27, 27, 27, 27, 27, 27, 27, 27, 27, 27, 27, 27, 27, 27, 27, 27, 27, 27, 27, 27, 27, 27, 27, 27, 27, 27]\n",
       "43.4431137725\n"
->>>>>>> 4ae16440
      ]
     }
    ],
@@ -1082,11 +1031,7 @@
      "name": "stdout",
      "output_type": "stream",
      "text": [
-<<<<<<< HEAD
-      "32.0\n"
-=======
       "21765.0\n"
->>>>>>> 4ae16440
      ]
     }
    ],
@@ -1119,11 +1064,7 @@
      "name": "stdout",
      "output_type": "stream",
      "text": [
-<<<<<<< HEAD
-      "4.0\n"
-=======
       "43.4431137725\n"
->>>>>>> 4ae16440
      ]
     }
    ],
@@ -1182,15 +1123,6 @@
     {
      "data": {
       "text/plain": [
-<<<<<<< HEAD
-       "[<openpathsampling.pathmover.ForwardShootMover at 0x129fdc6d0>,\n",
-       " <openpathsampling.pathmover.ForwardShootMover at 0x12a049f90>,\n",
-       " <openpathsampling.pathmover.ForwardShootMover at 0x12a07f850>,\n",
-       " <openpathsampling.pathmover.ForwardShootMover at 0x12a07fd90>,\n",
-       " <openpathsampling.pathmover.ForwardShootMover at 0x12a1efb10>,\n",
-       " <openpathsampling.pathmover.ForwardShootMover at 0x12a219f90>,\n",
-       " <openpathsampling.pathmover.ForwardShootMover at 0x12a07f650>]"
-=======
        "[<openpathsampling.pathmover.ForwardShootMover at 0x114062790>,\n",
        " <openpathsampling.pathmover.ForwardShootMover at 0x11408ff10>,\n",
        " <openpathsampling.pathmover.ForwardShootMover at 0x114296610>,\n",
@@ -1201,7 +1133,6 @@
        " <openpathsampling.pathmover.ForwardShootMover at 0x11400fa50>,\n",
        " <openpathsampling.pathmover.ForwardShootMover at 0x114296290>,\n",
        " <openpathsampling.pathmover.ForwardShootMover at 0x114062950>]"
->>>>>>> 4ae16440
       ]
      },
      "execution_count": 39,
@@ -1328,12 +1259,7 @@
       "RandomChoice :\n",
       " +- RandomChoice :\n",
       " |   +- OneWayShooting :\n",
-<<<<<<< HEAD
-      " |   |   +- SampleMove : ForwardShootMover : True : 1 samples [<Sample @ 0x1027b35d0>]\n",
-      " |   +- SampleMove : EnsembleHopMover : True : 1 samples [<Sample @ 0x129f5ccd0>]\n"
-=======
       " |   |   +- SampleMove : BackwardShootMover : True : 1 samples [<Sample @ 0x11406a910>]\n"
->>>>>>> 4ae16440
      ]
     }
    ],
