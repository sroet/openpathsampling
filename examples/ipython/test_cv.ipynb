--- conflicted
+++ resolved
@@ -128,41 +128,33 @@
   },
   {
    "cell_type": "code",
-<<<<<<< HEAD
+   "execution_count": 7,
+   "metadata": {
+    "collapsed": false
+   },
+   "outputs": [
+    {
+     "name": "stdout",
+     "output_type": "stream",
+     "text": [
+      "-1.08320000023\n"
+     ]
+    }
+   ],
+   "source": [
+    "print dist(template.reversed, center, np)"
+   ]
+  },
+  {
+   "cell_type": "markdown",
+   "metadata": {},
+   "source": [
+    "Get CV parameters for the function."
+   ]
+  },
+  {
+   "cell_type": "code",
    "execution_count": 8,
-=======
-   "execution_count": 7,
->>>>>>> 0e5ffd27
-   "metadata": {
-    "collapsed": false
-   },
-   "outputs": [
-    {
-     "name": "stdout",
-     "output_type": "stream",
-     "text": [
-      "-1.08320000023\n"
-     ]
-    }
-   ],
-   "source": [
-    "print dist(template.reversed, center, np)"
-   ]
-  },
-  {
-   "cell_type": "markdown",
-   "metadata": {},
-   "source": [
-    "Get CV parameters for the function."
-   ]
-  },
-  {
-   "cell_type": "code",
-<<<<<<< HEAD
-   "execution_count": 9,
-=======
-   "execution_count": 8,
->>>>>>> 0e5ffd27
    "metadata": {
     "collapsed": false
    },
@@ -192,11 +184,7 @@
   },
   {
    "cell_type": "code",
-<<<<<<< HEAD
-   "execution_count": 10,
-=======
    "execution_count": 9,
->>>>>>> 0e5ffd27
    "metadata": {
     "collapsed": false
    },
@@ -217,11 +205,7 @@
   },
   {
    "cell_type": "code",
-<<<<<<< HEAD
-   "execution_count": 11,
-=======
    "execution_count": 10,
->>>>>>> 0e5ffd27
    "metadata": {
     "collapsed": false
    },
@@ -246,11 +230,7 @@
   },
   {
    "cell_type": "code",
-<<<<<<< HEAD
-   "execution_count": 12,
-=======
    "execution_count": 11,
->>>>>>> 0e5ffd27
    "metadata": {
     "collapsed": false
    },
@@ -260,13 +240,8 @@
      "output_type": "stream",
      "text": [
       "{\"_cls\": \"CV_Function\", \"_dict\": {\"store_cache\": true, \"name\": \"func1\", \"f\": {\"_marshal\": \"YwMAAAADAAAAAwAAAEMAAABzGwAAAHwCAGoAAHwAAGoBAGoCAGQBABmDAQB8AQAYUygCAAAATmkAAAAAKAMAAAB0AwAAAHN1bXQLAAAAY29vcmRpbmF0ZXN0BgAAAF92YWx1ZSgDAAAAdAgAAABzbmFwc2hvdHQGAAAAY2VudGVydAIAAABucCgAAAAAKAAAAABzHgAAADxpcHl0aG9uLWlucHV0LTMtNzMyMzhiNjY5OTg3PnQEAAAAZGlzdAIAAABzAgAAAAAB\", \"_module_vars\": [], \"_global_vars\": []}, \"scalarize_numpy_singletons\": false, \"wrap_numpy_array\": false, \"kwargs\": {\"np\": {\"_import\": \"numpy\"}, \"center\": 1}, \"requires_lists\": false, \"time_reversible\": false}}\n",
-<<<<<<< HEAD
-      "{\"_cls\": \"CV_Function\", \"_dict\": {\"store_cache\": true, \"name\": \"func1\", \"f\": {\"_marshal\": \"YwMAAAADAAAAAwAAAEMAAABzGwAAAHwCAGoAAHwAAGoBAGoCAGQBABmDAQB8AQAYUygCAAAATmkAAAAAKAMAAAB0AwAAAHN1bXQLAAAAY29vcmRpbmF0ZXN0BgAAAF92YWx1ZSgDAAAAdAgAAABzbmFwc2hvdHQGAAAAY2VudGVydAIAAABucCgAAAAAKAAAAABzHgAAADxpcHl0aG9uLWlucHV0LTMtNzMyMzhiNjY5OTg3PnQEAAAAZGlzdAIAAABzAgAAAAAB\", \"_module_vars\": [], \"_global_vars\": []}, \"scalarize_numpy_singletons\": false, \"wrap_numpy_array\": true, \"kwargs\": {\"np\": {\"_import\": \"numpy\"}, \"center\": 1}, \"requires_lists\": false, \"time_reversible\": false}}\n",
-      "{\"_cls\": \"CV_Function\", \"_dict\": {\"store_cache\": true, \"name\": \"func1\", \"f\": {\"_marshal\": \"YwMAAAADAAAAAwAAAEMAAABzGwAAAHwCAGoAAHwAAGoBAGoCAGQBABmDAQB8AQAYUygCAAAATmkAAAAAKAMAAAB0AwAAAHN1bXQLAAAAY29vcmRpbmF0ZXN0BgAAAF92YWx1ZSgDAAAAdAgAAABzbmFwc2hvdHQGAAAAY2VudGVydAIAAABucCgAAAAAKAAAAABzHgAAADxpcHl0aG9uLWlucHV0LTMtNzMyMzhiNjY5OTg3PnQEAAAAZGlzdAIAAABzAgAAAAAB\", \"_module_vars\": [], \"_global_vars\": []}, \"scalarize_numpy_singletons\": false, \"wrap_numpy_array\": true, \"kwargs\": {\"np\": {\"_import\": \"numpy\"}, \"center\": 1}, \"requires_lists\": false, \"time_reversible\": true}}\n"
-=======
       "{\"_cls\": \"CV_Function\", \"_dict\": {\"store_cache\": true, \"name\": \"func2\", \"f\": {\"_marshal\": \"YwMAAAADAAAAAwAAAEMAAABzGwAAAHwCAGoAAHwAAGoBAGoCAGQBABmDAQB8AQAYUygCAAAATmkAAAAAKAMAAAB0AwAAAHN1bXQLAAAAY29vcmRpbmF0ZXN0BgAAAF92YWx1ZSgDAAAAdAgAAABzbmFwc2hvdHQGAAAAY2VudGVydAIAAABucCgAAAAAKAAAAABzHgAAADxpcHl0aG9uLWlucHV0LTMtNzMyMzhiNjY5OTg3PnQEAAAAZGlzdAIAAABzAgAAAAAB\", \"_module_vars\": [], \"_global_vars\": []}, \"scalarize_numpy_singletons\": false, \"wrap_numpy_array\": true, \"kwargs\": {\"np\": {\"_import\": \"numpy\"}, \"center\": 1}, \"requires_lists\": false, \"time_reversible\": false}}\n",
       "{\"_cls\": \"CV_Function\", \"_dict\": {\"store_cache\": true, \"name\": \"func3\", \"f\": {\"_marshal\": \"YwMAAAADAAAAAwAAAEMAAABzGwAAAHwCAGoAAHwAAGoBAGoCAGQBABmDAQB8AQAYUygCAAAATmkAAAAAKAMAAAB0AwAAAHN1bXQLAAAAY29vcmRpbmF0ZXN0BgAAAF92YWx1ZSgDAAAAdAgAAABzbmFwc2hvdHQGAAAAY2VudGVydAIAAABucCgAAAAAKAAAAABzHgAAADxpcHl0aG9uLWlucHV0LTMtNzMyMzhiNjY5OTg3PnQEAAAAZGlzdAIAAABzAgAAAAAB\", \"_module_vars\": [], \"_global_vars\": []}, \"scalarize_numpy_singletons\": false, \"wrap_numpy_array\": true, \"kwargs\": {\"np\": {\"_import\": \"numpy\"}, \"center\": 1}, \"requires_lists\": false, \"time_reversible\": true}}\n"
->>>>>>> 0e5ffd27
      ]
     }
    ],
@@ -279,11 +254,7 @@
   },
   {
    "cell_type": "code",
-<<<<<<< HEAD
-   "execution_count": 13,
-=======
    "execution_count": 12,
->>>>>>> 0e5ffd27
    "metadata": {
     "collapsed": false
    },
@@ -296,11 +267,7 @@
   },
   {
    "cell_type": "code",
-<<<<<<< HEAD
-   "execution_count": 14,
-=======
    "execution_count": 13,
->>>>>>> 0e5ffd27
    "metadata": {
     "collapsed": false
    },
@@ -316,11 +283,7 @@
   },
   {
    "cell_type": "code",
-<<<<<<< HEAD
-   "execution_count": 15,
-=======
    "execution_count": 14,
->>>>>>> 0e5ffd27
    "metadata": {
     "collapsed": false
    },
@@ -364,11 +327,7 @@
   },
   {
    "cell_type": "code",
-<<<<<<< HEAD
-   "execution_count": 16,
-=======
    "execution_count": 15,
->>>>>>> 0e5ffd27
    "metadata": {
     "collapsed": false
    },
@@ -398,11 +357,7 @@
   },
   {
    "cell_type": "code",
-<<<<<<< HEAD
-   "execution_count": 17,
-=======
    "execution_count": 16,
->>>>>>> 0e5ffd27
    "metadata": {
     "collapsed": false
    },
@@ -422,11 +377,7 @@
   },
   {
    "cell_type": "code",
-<<<<<<< HEAD
-   "execution_count": 18,
-=======
    "execution_count": 17,
->>>>>>> 0e5ffd27
    "metadata": {
     "collapsed": false
    },
@@ -456,11 +407,7 @@
   },
   {
    "cell_type": "code",
-<<<<<<< HEAD
-   "execution_count": 19,
-=======
    "execution_count": 18,
->>>>>>> 0e5ffd27
    "metadata": {
     "collapsed": false
    },
@@ -483,11 +430,7 @@
   },
   {
    "cell_type": "code",
-<<<<<<< HEAD
-   "execution_count": 20,
-=======
    "execution_count": 19,
->>>>>>> 0e5ffd27
    "metadata": {
     "collapsed": false
    },
