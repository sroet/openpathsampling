--- conflicted
+++ resolved
@@ -67,21 +67,12 @@
      "name": "stdout",
      "output_type": "stream",
      "text": [
-<<<<<<< HEAD
-      "PathMovers: 12\n",
-      "Engines: 1\n",
-      "Samples: 50\n",
-      "Ensembles: 351\n",
-      "SampleSets: 1\n",
-      "Snapshots: 1784\n",
-=======
       "PathMovers: 14\n",
       "Engines: 1\n",
       "Samples: 53\n",
       "Ensembles: 351\n",
       "SampleSets: 1\n",
       "Snapshots: 1582\n",
->>>>>>> 1f0c4fbe
       "Networks: 1\n"
      ]
     }
@@ -196,15 +187,8 @@
      "name": "stdout",
      "output_type": "stream",
      "text": [
-<<<<<<< HEAD
-      "Working on Monte Carlo cycle number 10.\n",
-      "\n",
-      "DONE! Completed 10 Monte Carlo cycles.\n",
-      "\n"
-=======
       "Working on Monte Carlo cycle number 500.\n",
       "DONE! Completed 500 Monte Carlo cycles.\n"
->>>>>>> 1f0c4fbe
      ]
     }
    ],
@@ -221,8 +205,6 @@
    "cell_type": "code",
    "execution_count": 10,
    "metadata": {
-<<<<<<< HEAD
-=======
     "collapsed": false
    },
    "outputs": [
@@ -242,7 +224,6 @@
    "cell_type": "code",
    "execution_count": 11,
    "metadata": {
->>>>>>> 1f0c4fbe
     "collapsed": true
    },
    "outputs": [],
