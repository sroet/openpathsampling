import sys
import argparse
import os

from opentis.storage import Storage
<<<<<<< HEAD
=======
from opentis.orderparameter import StorableObjectDict
from opentis.snapshot import Configuration
>>>>>>> 1afdb652
if __name__ == '__main__':

    parser = argparse.ArgumentParser(description='Analyze a file.')
    parser.add_argument('file', metavar='file.nc', help='an integer for the accumulator')

    args = parser.parse_args()
    file = args.file

    if not os.path.isfile(file):
        print file, 'does not exist ! ENDING!'
        exit()

    storage = Storage(
                                                     filename = file,
                                                     mode = 'a'
                                                     )

    def headline(s):
        print
        print "###############################################################################"
        print "##", s.upper()
        print "###############################################################################"
        print

    def line(a, b):
        print '    {:<32} : {:<30}'.format(a,b)

    def nline(n, a, b):
        print '     {:>4}] {:<25} : {:<30}'.format(n,a,b)


    headline("General")

    line("Filename", file)
    line("Size", str(os.path.getsize(file) / 1024 / 1024) + " MB")

    headline("Content")

    line("Number of trajectories", storage.trajectory.count())
    line("Number of configurations", storage.configuration.count())
    line("Number of momenta", storage.momentum.count())

    headline("Topology")

    topology = storage.topology

    line("Number of Atoms", topology.n_atoms)

    counterion_indices = [ a.index for a in topology.atoms if a.residue.name[-1] == '+']
    solvent_indices = [ a.index for a in topology.atoms if a.residue.name == 'HOH']
    protein_indices = [ a.index for a in topology.atoms if a.residue.name[-1] != '+' and a.residue.name != 'HOH']

    line("Number of waters", len(solvent_indices) / 3)
    line("Number of protein atoms", len(protein_indices))

    headline("Shapshot Zero")
    # load initial equilibrate snapshot given by ID #0
    snapshot = storage.snapshot.load(0)

    line("Potential Energy",str(snapshot.potential_energy))
    line("Kinetic Energy",str(snapshot.kinetic_energy))

    headline("Ensembles")

    for e_idx in range(0, storage.ensemble.count()):
        ensemble = storage.ensemble.load(e_idx)
        nline(e_idx,ensemble.name, ensemble.description.replace('\n', ''))

    headline("PathMovers")

    for p_idx in range(0, storage.pathmover.count()):
        pathmover = storage.pathmover.load(p_idx)
        nline(p_idx,pathmover.name, pathmover.json)

    headline("ShootingPointSelector")

    for p_idx in range(0, storage.shootingpointselector.count()):
        obj = storage.shootingpointselector.load(p_idx)
        nline(p_idx,obj.json, obj.cls)

    headline("ShootingPoints (" + str(storage.shootingpoint.count()) + ")")

    for p_idx in range(0, storage.shootingpoint.count()):
        obj = storage.shootingpoint.load(p_idx)
#        nline(p_idx,obj.json, obj.cls)

    headline("Orderparameters (" + str(storage.collectivevariable.count()) + ")")

    for p_idx in range(0, storage.collectivevariable.count()):
        obj = storage.collectivevariable.load(p_idx)
        nline(p_idx,obj.name, str(obj.storage_caches[storage]))


    for p_idx in range(0, storage.shootingpoint.count()):
        obj = storage.shootingpoint.load(p_idx)
#        nline(p_idx,obj.json, obj.cls)

    headline("Samples")

    def shortened_dict(d):
        keys = sorted(d.keys())
        old_idx = -2
        count = 0
        for idx in keys:
            if idx == old_idx + 1 or idx == old_idx - 1:
                count += 1
            else:
                if count > 1:
                    sys.stdout.write(" <" + str(count - 1) + ">")
                if old_idx >= 0 and count > 0:
                    sys.stdout.write(" " + str(old_idx))
                sys.stdout.write(" " + str(idx))
                count = 0
            old_idx = idx

        if count > 1:
            sys.stdout.write(" <" + str(count - 1) + "> ")
        if count > 0:
            sys.stdout.write(" " + str(old_idx))

    def print_traj(name, traj_obj):
        traj = storage.trajectory.snapshot_indices(traj_obj.idx[storage])
        sys.stdout.write("      {:>10}:  {:>5} frames [".format(name, str(len(traj))))
        old_idx = -2
        count = 0
        for idx in traj:
            if idx == old_idx + 1 or idx == old_idx - 1:
                count += 1
            else:
                if count > 1:
                    sys.stdout.write(" <" + str(count - 1) + ">")
                if old_idx >= 0 and count > 0:
                    sys.stdout.write(" " + str(old_idx))
                sys.stdout.write(" " + str(idx))
                count = 0
            old_idx = idx

        if count > 1:
            sys.stdout.write(" ... <" + str(count - 1) + "> ...")
        if count > 0:
            sys.stdout.write(" " + str(old_idx))

        sys.stdout.write(" ]\n")


    for o_idx in range(0, storage.sample.count()):
        print o_idx
        sample = storage.sample.load(o_idx)
#        nline(o_idx, '', sample.details.json)
        nline(o_idx, str(sample.mover.name) + "/" + str(sample.details.mover.name), str([t.idx[storage] for t in sample.details.inputs]) +" -> " + str(sample.details.final.idx[storage]) + " in " + sample.ensemble.name + " [" + str(sample.ensemble.idx[storage]) + "]")
#        nline(o_idx, '', str(sample.details.start_point.index) + " -> " + str(sample.details.final_point.index))
        if hasattr(sample.details, 'start'):
            print_traj('start', sample.details.start)
        if hasattr(sample.details, 'final'):
            print_traj('final', sample.details.final)
        print_traj('chosen', sample.trajectory)

    headline("Trajectories")

    for t_idx in range(0, storage.trajectory.count()):
        traj = storage.trajectory.snapshot_indices(t_idx)
        sys.stdout.write("  {:>4} [{:>5} frames] : ".format(str(t_idx),str(len(traj))))
        old_idx = -2
        count = 0
        for idx in traj:
            if idx == old_idx + 1 or idx == old_idx - 1:
                count += 1
            else:
                if count > 1:
                    sys.stdout.write(" <" + str(count - 1) + ">")
                if old_idx >= 0 and count > 0:
                    sys.stdout.write(" " + str(old_idx))
                sys.stdout.write(" " + str(idx))
                count = 0
            old_idx = idx

        if count > 1:
            sys.stdout.write(" ... <" + str(count - 1) + "> ...")
        if count > 0:
            sys.stdout.write(" " + str(old_idx))


        sys.stdout.write("\n")

<|MERGE_RESOLUTION|>--- conflicted
+++ resolved
@@ -3,11 +3,8 @@
 import os
 
 from opentis.storage import Storage
-<<<<<<< HEAD
-=======
 from opentis.orderparameter import StorableObjectDict
 from opentis.snapshot import Configuration
->>>>>>> 1afdb652
 if __name__ == '__main__':
 
     parser = argparse.ArgumentParser(description='Analyze a file.')
