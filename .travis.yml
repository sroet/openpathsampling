--- conflicted
+++ resolved
@@ -7,42 +7,8 @@
   - source devtools/ci/miniconda_install.sh
 
 install:
-<<<<<<< HEAD
-  # this is the conda-build based installation
-  #- conda install --yes conda-build
-  #- conda build devtools/conda-recipe
-  #- conda create --quiet --yes --name test --use-local openpathsampling-dev
-  #- source activate test
-  # install by without conda-build (requirements, then setup.py install)
-  - conda create -q -y --name test conda pyyaml python=$CONDA_PY
-  - source activate test
-  - conda config --env --add pinned_packages python=$CONDA_PY
-  - export PACKAGES=`python devtools/install_recipe_requirements.py --dry devtools/conda-recipe/meta.yaml`
-  - TESTING_PACKAGES=`cat devtools/testing_requirements.txt | tr "\n" " "`
-  - EXTRA_PACKAGES=`cat devtools/optional_packages.txt | tr "\n" " "`
-  # msmbuilder doesn't work on 3.7 yet
-  - if [ "$CONDA_PY" = "3.7" ]; then EXTRA_PACKAGES=""; fi
-  - export PACKAGES="$PACKAGES $TESTING_PACKAGES $EXTRA_PACKAGES"
-  - echo $PACKAGES
-  - conda install -y -q -c conda-forge -c omnia $PACKAGES
-  
-  # report info about our conda env and finish installation
-  - conda info --envs
-  #- conda install --quiet --yes -c conda-forge msmbuilder
-  #- conda install --quiet --yes nose python-coveralls ipynbtest 
-  #- conda install --quiet --yes pytest 
-  - conda config --env --add pinned_packages libnetcdf=4.6.1
-  - conda config --env --add pinned_packages pytest-cov=2.5.1
-  - conda config --env --add pinned_packages ipython!=7.4.0
-  - conda update --all --yes --use-local --quiet
-  # pin pytest-cov b/c: https://github.com/z4r/python-coveralls/issues/66
-  # usually this should be before the conda update
-  #- conda install --quiet --yes pytest-cov=2.5.1
-  - conda update --quiet --yes matplotlib  # no idea why pytest-cov downgraded
-=======
   - export OPS_ENV="openpathsampling-py${CONDA_PY}"
   - source devtools/conda_install_reqs.sh
->>>>>>> 3b28d8d9
   - python setup.py install
 
 before_script:
