import numpy as np

from object_storage import ObjectStorage
from wrapper import savecache, loadcache
from opentis.trajectory import Trajectory


class TrajectoryStorage(ObjectStorage):

    def __init__(self, storage):
        super(TrajectoryStorage, self).__init__(storage, Trajectory)

    @savecache
    def save(self, trajectory, idx=None):
        """
        Add the current state of the trajectory in the database. If nothing has changed then the trajectory gets stored using the same snapshots as before. Saving lots of diskspace

        Parameters
        ----------
        trajectory : Trajectory()
            the trajectory to be saved
        idx : int or None
            if idx is not None the index will be used for saving in the storage. This might overwrite already existing trajectories!

        Notes
        -----
        This also saves all contained frames in the trajectory if not done yet.
        A single Trajectory object can only be saved once!
        """

        # Check if all snapshots are saved
        map(self.storage.snapshot.save, trajectory)

        values = self.list_to_numpy(trajectory, 'snapshot')
        self.storage.variables['trajectory_snapshot_idx'][idx] = values

    def snapshot_indices(self, idx):
        '''
        Load snapshot indices for trajectory with ID 'idx' from the storage

        ARGUMENTS

        idx (int) - ID of the trajectory

        Returns
        -------
        list of int - trajectory indices
        '''

        # get the values
        values = self.storage.variables['trajectory_snapshot_idx'][idx]

        # typecast to integer
        return self.list_from_numpy(values, 'index')

    @loadcache
    def load(self, idx, lazy = None):
        '''
        Return a trajectory from the storage

        Parameters
        ----------
        idx : int
            index of the trajectory (counts from 1)

        Returns
        -------
        trajectory : Trajectory
            the trajectory
        '''

        values = self.storage.variables['trajectory_snapshot_idx'][idx]

        # typecast to snapshot
        snapshots = self.list_from_numpy(values, 'snapshot')

        trajectory = Trajectory(snapshots)

        return trajectory

    def all_snapshot_indices(self):
        '''
        Return a list of snapshot indices for all trajectories in the storage

        Returns
        -------
        list : list of list of int
            a list of list of frame IDs for all trajectories.
        '''

        storage = self.storage
        frames = storage.variables['trajectory_snapshot_idx'][:].astype(np.int32).copy().tolist()
        idx = storage.variables['trajectory_snapshot_idx'][:].astype(np.int32).copy()
        length = storage.variables['trajectory_snapshot_length'][:].astype(np.int32).copy()
        n_traj = self.count()

        return [ frames[idx[i]:idx[i] + length[i] ] for i in range(1, n_traj + 1) ]

    def _init(self, units=None):
        """
        Initialize the associated storage to allow for trajectory storage

        """
        super(TrajectoryStorage, self)._init()

        # index associated storage in class variable for all Trajectory instances to access
        ncfile = self.storage

<<<<<<< HEAD
        self.init_dimension('trajectory_snapshot')
        self.init_mixed('trajectory')
        self.init_variable('trajectory_snapshot_idx', 'index', 'trajectory_snapshot',
            description="trajectory[trajectory][frame] is the snapshot index (0..nspanshots-1) of frame 'frame' of trajectory 'trajectory'."
        )

class SampleStorage(ObjectStorage):
    def __init__(self, storage):
        super(SampleStorage, self).__init__(storage, Sample)

    @savecache
    def save(self, sample, idx=None):
        """
        Add the current state of the sample in the database. If nothing has changed then the sample gets stored using the same snapshots as before. Saving lots of diskspace

        Parameters
        ----------
        sample : Sample()
            the sample to be saved
        idx : int or None
            if idx is not None the index will be used for saving in the storage. This might overwrite already existing trajectories!

        Notes
        -----
        This also saves all contained frames in the sample if not done yet.
        A single Sample object can only be saved once!
        """

        if idx is not None:
            self.storage.trajectory.save(sample.trajectory)
            self.set_object('sample_trajectory', idx, sample.trajectory)

            self.storage.ensemble.save(sample.ensemble)
            self.set_object('sample_ensemble', idx, sample.ensemble)

            self.storage.movedetails.save(sample.details)
            self.set_object('sample_details', idx, sample.details)

            self.save_variable('sample_step', idx, sample.step)

    @loadcache
    def load(self, idx, momentum = True):
        '''
        Return a sample from the storage

        Parameters
        ----------
        idx : int
            index of the sample (counts from 1)
=======
#        self.init_dimension('trajectory_snapshot')
#        self.init_mixed('trajectory')
>>>>>>> af535e7c

        self.init_variable('trajectory_snapshot_idx', 'index', 'trajectory',
            description="trajectory[trajectory][frame] is the snapshot index (0..nspanshots-1) of frame 'frame' of trajectory 'trajectory'.",
            variable_length = True
        )<|MERGE_RESOLUTION|>--- conflicted
+++ resolved
@@ -106,60 +106,8 @@
         # index associated storage in class variable for all Trajectory instances to access
         ncfile = self.storage
 
-<<<<<<< HEAD
-        self.init_dimension('trajectory_snapshot')
-        self.init_mixed('trajectory')
-        self.init_variable('trajectory_snapshot_idx', 'index', 'trajectory_snapshot',
-            description="trajectory[trajectory][frame] is the snapshot index (0..nspanshots-1) of frame 'frame' of trajectory 'trajectory'."
-        )
-
-class SampleStorage(ObjectStorage):
-    def __init__(self, storage):
-        super(SampleStorage, self).__init__(storage, Sample)
-
-    @savecache
-    def save(self, sample, idx=None):
-        """
-        Add the current state of the sample in the database. If nothing has changed then the sample gets stored using the same snapshots as before. Saving lots of diskspace
-
-        Parameters
-        ----------
-        sample : Sample()
-            the sample to be saved
-        idx : int or None
-            if idx is not None the index will be used for saving in the storage. This might overwrite already existing trajectories!
-
-        Notes
-        -----
-        This also saves all contained frames in the sample if not done yet.
-        A single Sample object can only be saved once!
-        """
-
-        if idx is not None:
-            self.storage.trajectory.save(sample.trajectory)
-            self.set_object('sample_trajectory', idx, sample.trajectory)
-
-            self.storage.ensemble.save(sample.ensemble)
-            self.set_object('sample_ensemble', idx, sample.ensemble)
-
-            self.storage.movedetails.save(sample.details)
-            self.set_object('sample_details', idx, sample.details)
-
-            self.save_variable('sample_step', idx, sample.step)
-
-    @loadcache
-    def load(self, idx, momentum = True):
-        '''
-        Return a sample from the storage
-
-        Parameters
-        ----------
-        idx : int
-            index of the sample (counts from 1)
-=======
 #        self.init_dimension('trajectory_snapshot')
 #        self.init_mixed('trajectory')
->>>>>>> af535e7c
 
         self.init_variable('trajectory_snapshot_idx', 'index', 'trajectory',
             description="trajectory[trajectory][frame] is the snapshot index (0..nspanshots-1) of frame 'frame' of trajectory 'trajectory'.",
