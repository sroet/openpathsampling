'''
Created on 03.09.2014

@author: jan-hendrikprinz, David W.H. Swenson
'''

from opentis.todict import restores_as_full_object

import opentis as paths

import logging
from ops_logging import initialization_logging
logger = logging.getLogger(__name__)
init_log = logging.getLogger('opentis.initialization')

# TODO: Make Full and Empty be Singletons to avoid storing them several times!

@restores_as_full_object
class Ensemble(object):
    '''    
    An Ensemble represents a path ensemble, effectively a set of trajectories.
    Typical set operations are allowed, here: and, or, xor, -(without), ~ (inverse = all - x)     
    
    Examples
    --------    
    >>> EnsembleFactory.TISEnsemble(
    >>>     LambdaVolume(orderparameter_A, 0.0, 0.02), 
    >>>     LambdaVolume(orderparameter_A, 0.0, 0.02), 
    >>>     LambdaVolume(orderparameter_A, 0.0, 0.08), 
    >>>     True
    >>>     )

    Notes
    -----
    Maybe replace - by / to get better notation. So far it has not been used
    '''

    use_shortcircuit = True

    def __init__(self):
        '''
        A path volume defines a set of paths.
        '''

#        self._traj = dict()
#        self.last = None
        self.name = ''

    def __eq__(self, other):
        if self is other:
            return True
        return str(self) == str(other)

    def __call__(self, trajectory, lazy=None):
        '''
        Returns `True` if the trajectory is part of the path ensemble.

        Parameters
        ----------
        lazy : boolean
            If lazy is not None it overrides the default setting in the ensemble
        '''
        return False

    def check(self, trajectory):
        return self(trajectory, lazy = False)

    def oom_matrix(self, oom):
        """
        Return the oom representation where the OOM is based on a set of volumes

        """

        # Needs to be implemented by the actual class

        return None
    
    def can_append(self, trajectory):
        '''
        Returns true, if the trajectory so far can still be in the ensemble
        if it is appended by a frame. To check, it assumes that the
        trajectory to length L-1 is okay. This is mainly for interactive
        usage, when a trajectory is generated.
        
        Parameters
        ----------
        trajectory : Trajectory
            the actual trajectory to be tested
        
        Returns
        -------
        can_append : bool
            Returns true or false if using a forward step (extending the
            trajectory forward in time at its end) `trajectory` could  still
            be in the ensemble and thus makes sense to continue a simulation
        

        Notes
        -----
        This is only tricky for this that depend on the history like
        HitXEnsemble or LeaveXEnsembles. In theory these can only be checked
        if the full range of frames has been generated. This could be
        triggered, when the last frame is reached.  This is even more
        difficult if this depends on the length.
        '''
        return True        
    
    def can_prepend(self, trajectory):
        '''
        Returns true, if the trajectory so far can still be in the ensemble
        if it is prepended by a frame. To check, it assumes that the
        trajectory from index 1 is okay. This is mainly for interactive
        usage, when a trajectory is generated using a backward move.
        
        Parameters
        ----------
        trajectory : Trajectory
            the actual trajectory to be tested
        
        Returns
        -------
        can_prepend : bool
            Returns true or false if using a backward step (extending the
            trajectory backwards in time at its beginning) `trajectory`
            could  still be in the ensemble and thus makes sense to continue
            a simulation
        
        Notes
        
        This is only tricky for this that depend on the history like
        HitXEnsemble or LeaveXEnsembles. In theory these can only be checked
        if the full range of frames has been generated. This could be
        triggered, when the last frame is reached.  This is even more
        difficult if this depends on the length.
        '''
        return True        



    def find_valid_slices(self, trajectory, lazy=True, 
                          max_length=None, min_length=1, overlap=1):
        '''
        Returns a list of trajectories that contain sub-trajectories which
        are in the given ensemble.

        Parameters
        ----------
        trajectory : Trajectory
            the actual trajectory to be splitted into ensemble parts
        lazy : boolean
            if True will use a faster almost linear algorithm, while False
            will run through all possibilities starting with the largest
            ones
        max_length : int > 0
            if set this determines the maximal size to be tested (is mainly
            used in the recursion)
        min_length : int > 0
            if set this determines the minimal size to be tested (in lazy
            mode might no
        overlap : int >= 0
            determines the allowed overlap of all trajectories to be found.
            A value of x means that two sub-trajectorie can share up to x
            frames at the beginning and x frames at the end.  Default is 1

        Returns
        -------
        list of slices
            Returns a list of index-slices for sub-trajectories in
            trajectory that are in the ensemble.
        '''
        ensemble_list = []

        length = len(trajectory)

        if max_length is None:
            max_length = length

        max_length = min(length, max_length)
        min_length = max(1, min_length)

        if not lazy:
            # this tries all possible sub-trajectories starting with the
            # longest ones and uses recursion
            for l in range(max_length,min_length - 1,-1):
                for start in range(0,length-l+1):
                    tt = trajectory[start:start+l]
#                    print start, start+l
                    # test using lazy=False
                    if self(tt, lazy=False):
                        list_left = []
                        list_right = []
                        if l > min_length:
                            pad = min(overlap, l - 1)
                            tt_left = trajectory[0:start + pad]
                            list_left = self.find_valid_slices(tt_left, 
                                                               max_length=l)

                            tt_right = trajectory[start + l - pad:length]
                            list_right = self.find_valid_slices(tt_right, 
                                                                max_length=l)

#                        ensemble_list = list_left + [tt] + list_right
                        ensemble_list = list_left + [slice(start,start+l)] + list_right

                        # no need to look further inside the iterations caught everything!
                        break
                else:
                    continue
                break

            return ensemble_list
        else:
            start = 0
            end = min_length

            while start <= length - min_length and end <= length:
                tt = trajectory[start:end]
#                print start,end
                if self.can_append(tt) and end<length:
                    end += 1
                else:
                    if self(tt, lazy=False):
                        ensemble_list.append(slice(start,end))
                        pad = min(overlap, end - start - 1)
                        start = end - pad
                    else:
                        start += 1
                    end = start + min_length

            return ensemble_list

    def split(self, trajectory, lazy=True, max_length=None, min_length=1, overlap=1):
        '''
        Returns a list of trajectories that contain sub-trajectories which
        are in the given ensemble.

        Parameters
        ----------
        trajectory : Trajectory
            the actual trajectory to be splitted into ensemble parts
        lazy : boolean
            if True will use a faster almost linear algorithm, while False
            will run through all possibilities starting with the largest
            ones
        max_length : int > 0
            if set this determines the maximal size to be tested (is mainly
            used in the recursion)
        min_length : int > 0
            if set this determines the minimal size to be tested (in lazy
            mode might no
        overlap : int >= 0
            determines the allowed overlap of all trajectories to be found.
            A value of x means that two sub-trajectory can share up to x
            frames at the beginning and x frames at the end.  Default is 1

        Returns
        -------
        list of Trajectory
            Returns a list of sub-trajectories in trajectory that are in the
            ensemble.

        Notes
        -----
        This uses self.find_valid_slices and returns the actual sub-trajectories
        '''

        indices = self.find_valid_slices(trajectory, lazy, max_length, 
                                         min_length, overlap)

        return [trajectory[part] for part in indices]


    def __str__(self):
        '''
        Returns a complete mathematical expression that defines the current ensemble in a readable form.
        
        Notes
        -----
        This should be cleaned up a little
        '''
        return 'Ensemble'

    def __or__(self, other):
        if self is other:
            return self
        elif type(other) is EmptyEnsemble:
            return self
        elif type(other) is FullEnsemble:
            return other
        else:
            return OrEnsemble(self, other)

    def __xor__(self, other):
        if self is other:
            return EmptyEnsemble()
        elif type(other) is EmptyEnsemble:
            return self
        elif type(other) is FullEnsemble:
            return NegatedEnsemble(self)        
        else:
            return XorEnsemble(self, other)

    def __and__(self, other):
        if self is other:
            return self
        elif type(other) is EmptyEnsemble:
            return other
        elif type(other) is FullEnsemble:
            return self
        else:
            return AndEnsemble(self, other)

    def __sub__(self, other):
        if self is other:
            return EmptyEnsemble()
        elif type(other) is EmptyEnsemble:
            return self
        elif type(other) is FullEnsemble:
            return EmptyEnsemble()
        else:
            return SubEnsemble(self, other)
        
    def __invert__(self):
        return NegatedEnsemble(self)
        
    @staticmethod
    def _indent(s):
        spl = s.split('\n')
        spl = ['  ' + p for p in spl]
        return '\n'.join(spl)
    
    def _lencheck(self, trajectory):
        if hasattr(self, 'frames'):
            if type(self.frames) is int:
                return trajectory.frames > self.frames and trajectory.frames >= -self.frames
                
class LoadedEnsemble(Ensemble):
    '''
    Represents an ensemble the contains trajectories of a specific length
    '''
    def __init__(self, name, description):
        '''
        A path ensemble that describes path of a specific length

        Parameters
        ----------
        length : int or slice
            The specific length (int) or the range of allowed trajectory lengths (slice)
        '''

        super(LoadedEnsemble, self).__init__()

        self.name = name
        self.description = description
        pass

    def __str__(self):
        return self.description

@restores_as_full_object
class EmptyEnsemble(Ensemble):
    '''
    The empty path ensemble of no trajectories.
    '''
    def __init__(self):
        super(EmptyEnsemble, self).__init__()

    def __call__(self, trajectory, lazy=None):
        return False

    def can_append(self, trajectory):
        return False

    def can_prepend(self, trajectory):
        return False

    def __invert__(self):
        return FullEnsemble()

    def __sub__(self, other):
        return EmptyEnsemble()

    def __and__(self, other):
        return self

    def __xor__(self, other):
        return other

    def __or__(self, other):
        return other

    def __str__(self):
        return 'empty'

    def oom_matrix(self, oom):
        # Zero matrix
        return None

@restores_as_full_object
class FullEnsemble(Ensemble):
    '''
    The full path ensemble of all possible trajectories.
    '''
    def __init__(self):
        super(FullEnsemble, self).__init__()

    def __call__(self, trajectory, lazy=None):
        return True
    
    def can_append(self, trajectory):
        return True

    def can_prepend(self, trajectory):
        return True

    def __invert__(self):
        return EmptyEnsemble()

    def __sub__(self, other):
        if type(other) is EmptyEnsemble:
            return self
        elif type(other) is FullEnsemble:
            return EmptyEnsemble()
        else:
            return NegatedEnsemble(other)

    def __and__(self, other):
        return other

    def __xor__(self, other):
        if type(other) is EmptyEnsemble:
            return self
        elif type(other) is FullEnsemble:
            return EmptyEnsemble()
        else:
            return NegatedEnsemble(other)

    def __or__(self, other):
        return self

    def __str__(self):
        return 'all'

    def oom_matrix(self, oom):
        # Full matrix
        return None

@restores_as_full_object
class NegatedEnsemble(Ensemble):
    '''
    Negates an Ensemble and simulates a `not` statement
    '''
    def __init__(self, volume):
        super(NegatedEnsemble, self).__init__()
        self.ensemble = volume
        
    def __call__(self, trajectory, lazy=None):
        return not self.ensemble(trajectory, lazy)

    def can_append(self, trajectory):
        # We cannot guess the result here so keep on running forever
        return True

    def can_prepend(self, trajectory):
        # We cannot guess the result here so keep on running forever
        return True

    def __str__(self):
        return 'not ' + str(self.ensemble2)

@restores_as_full_object
class EnsembleCombination(Ensemble):
    '''
    Represent the boolean concatenation of two ensembles
    '''
    def __init__(self, ensemble1, ensemble2, fnc, str_fnc):
        super(EnsembleCombination, self).__init__()
        self.ensemble1 = ensemble1
        self.ensemble2 = ensemble2
        self.fnc = fnc
        self.sfnc = str_fnc

    def to_dict(self):
        return { 'ensemble1' : self.ensemble1, 'ensemble2' : self.ensemble2 }

    def __call__(self, trajectory, lazy=None):
        # Shortcircuit will automatically skip the second part of the combination if the result does not depend on it!
        # This makes sense since the expensive part is the ensemble testing not computing two logic operations
        if Ensemble.use_shortcircuit:
            a = self.ensemble1(trajectory, lazy)
            logger.debug("Combination: " + self.ensemble1.__class__.__name__ + 
                         " is "+str(a))
            logger.debug("Combination: " + self.ensemble2.__class__.__name__ +   
                         " is " +str(self.ensemble2(trajectory, lazy)))
            logger.debug("Combination: returning " + 
                         str(self.fnc(a,self.ensemble2(trajectory,lazy))))
            res_true = self.fnc(a, True)
            res_false = self.fnc(a, False)
            if res_false == res_true:
                # result is independent of ensemble_b so ignore it
                return res_true
            else:
                b = self.ensemble2(trajectory, lazy)
                return self.fnc(a, b)
        else:
            return self.fnc(self.ensemble1(trajectory, lazy), self.ensemble2(trajectory, lazy))

    # Forward / Backward is tricky
    # We can do the following. If a or b is true this means that the real result could be false or true, we just
    # keep going but we should have stopped. If a or b is false this means for that ensemble continuing is not
    # feasible and so false really means false. To check if a logical combination should be continued just
    # try for all true values a potential false and check if we should continue.

    def _continue_fnc(self, a, b):
        fnc = self.fnc
        res = fnc(a,b)
        if a is True:
            res |= fnc(False, b)
        if b is True:
            res |= fnc(a, False)
        if a is True and b is True:
            res |= fnc(False, False)

        return res

    def can_append(self, trajectory):
        if Ensemble.use_shortcircuit:
            a = self.ensemble1.can_append(trajectory)
            res_true = self._continue_fnc(a, True)
            res_false = self._continue_fnc(a, False)
            if res_false == res_true:
                # result is independent of ensemble_b so ignore it
                return res_true
            else:
                b = self.ensemble2.can_append(trajectory)
                if b is True:
                    return res_true
                else:
                    return res_false
        else:
            return self.fnc(self.ensemble1.can_append(trajectory), self.ensemble2.can_append(trajectory))

    def can_prepend(self, trajectory):
        if Ensemble.use_shortcircuit:
            a = self.ensemble1.can_prepend(trajectory)
            res_true = self._continue_fnc(a, True)
            res_false = self._continue_fnc(a, False)
            if res_false == res_true:
                # result is independent of ensemble_b so ignore it
                return res_true
            else:
                b = self.ensemble2.can_prepend(trajectory)
                if b is True:
                    return res_true
                else:
                    return res_false
        else:
            return self.fnc(self.ensemble1.can_prepend(trajectory), self.ensemble2.can_prepend(trajectory))

    def __str__(self):
#        print self.sfnc, self.ensemble1, self.ensemble2, self.sfnc.format('(' + str(self.ensemble1) + ')' , '(' + str(self.ensemble1) + ')')
        return self.sfnc.format('(\n' + Ensemble._indent(str(self.ensemble1)) + '\n)' , '(\n' + Ensemble._indent(str(self.ensemble2)) + '\n)')

@restores_as_full_object
class OrEnsemble(EnsembleCombination):
    def __init__(self, ensemble1, ensemble2):
        super(OrEnsemble, self).__init__(ensemble1, ensemble2, fnc = lambda a,b : a or b, str_fnc = '{0}\nor\n{1}')

@restores_as_full_object
class AndEnsemble(EnsembleCombination):
    def __init__(self, ensemble1, ensemble2):
        super(AndEnsemble, self).__init__(ensemble1, ensemble2, fnc = lambda a,b : a and b, str_fnc = '{0}\nand\n{1}')

@restores_as_full_object
class XorEnsemble(EnsembleCombination):
    def __init__(self, ensemble1, ensemble2):
        super(XorEnsemble, self).__init__(ensemble1, ensemble2, fnc = lambda a,b : a ^ b, str_fnc = '{0}\nxor\n{1}')

@restores_as_full_object
class SubEnsemble(EnsembleCombination):
    def __init__(self, ensemble1, ensemble2):
        super(SubEnsemble, self).__init__(ensemble1, ensemble2, fnc = lambda a,b : a and not b, str_fnc = '{0}\nand not\n{1}')

@restores_as_full_object
class SequentialEnsemble(Ensemble):
    """
    An ensemble that consists of several ensembles which are satisfied by
    the trajectory in sequence.

    Attributes
    ----------
    ensembles : tuple of Ensemble
        The ensembles, in time-order of when they should occur in the
        trajectory.
    min_overlap : int or tuple of int
        The minimum number of frames that overlap between two ensembles in
        the sequence. A positive number n indicates that at least n frames
        must be in both ensembles at the transition between them. A negative
        number -n indicates that at least n frames in neither ensemble at
        the transition between them. If given as a list, the list should be
        of length len(ensembles)-1, with one value for each transition. If
        given as an integer, that value will be used for all transitions.
    max_overlap : int or list of int
        The maximum number of frames that overlap between two ensembles in
        the sequence. A positive number n indicates that no more than n
        frames can be in both ensembles at the transition between them. A
        negative number -n indicates no more than n frames in neither
        ensemble at the transition between them. If given as a list, the
        list should be of length len(ensembles)-1, with one value for each
        transition. If given as an integer, that value will be used for all
        transitions.

    Notes
    -----
        TODO: Overlap features not implemented because ohmygod this was hard
        enough already.
    """

    def __init__(self, ensembles, min_overlap=0, max_overlap=0, greedy=False):
        # make tuples of the min/max overlaps
        super(SequentialEnsemble, self).__init__()
        if type(min_overlap) is int:
            min_overlap = (min_overlap, )*(len(ensembles)-1)
        if type(max_overlap) is int:
            max_overlap = (max_overlap, )*(len(ensembles)-1)

        # TODO: Explain why these are tuples here and not lists
        self.ensembles = tuple(ensembles)
        self.min_overlap = tuple(min_overlap)
        self.max_overlap = tuple(max_overlap)
        self.greedy = greedy

        # sanity checks
        if len(self.min_overlap) != len(self.max_overlap):
            raise ValueError("len(min_overlap) != len(max_overlap)")
        if len(self.min_overlap) != len(self.ensembles)-1:
            raise ValueError("Number of overlaps doesn't match number of transitions")
        for i in range(len(self.min_overlap)):
            if min_overlap[i] > max_overlap[i]:
                raise ValueError("min_overlap greater than max_overlap!")

    def transition_frames(self, trajectory, lazy=None):
        # it is easiest to understand this decision tree as a simplified
        # version of the can_append decision tree; see that for detailed
        # comments
        ens_num = 0
        subtraj_first = 0
        traj_final = len(trajectory)
        final_ens = len(self.ensembles)-1
        transitions = []
        while True:
            if ens_num <= final_ens:
                subtraj_final = self._find_subtraj_final(trajectory, 
                                                         subtraj_first, ens_num)
            else:
                return transitions
            if subtraj_final - subtraj_first > 0:
                subtraj = trajectory[slice(subtraj_first, subtraj_final)]
                if ens_num == final_ens:
                    if subtraj_final == traj_final:
                        # success
                        transitions.append(subtraj_final)
                        return transitions
                    else:
                        # fails because we have more frames to assign
                        transitions.append(subtraj_final) 
                        return transitions
                else:
                    ens_num += 1
                    transitions.append(subtraj_final)
                    subtraj_first = subtraj_final
            else:
                if ens_num <= final_ens and self.ensembles[ens_num](paths.Trajectory([])):
                    ens_num += 1
                    transitions.append(subtraj_final)
                    subtraj_first = subtraj_final
                else:
                    return transitions


    def __call__(self, trajectory, lazy=None):
        transitions = self.transition_frames(trajectory, lazy)
        # if we don't have the right number of transitions, or if the last 
        #print transitions
        if len(transitions) != len(self.ensembles):
            #print "Returns false b/c not enough ensembles"
            return False
        elif transitions[-1] != len(trajectory):
            #print "Returns false b/c not all frames assigned"
            return False

        subtraj_first = 0
        subtraj_i = 0
        while subtraj_i < len(self.ensembles):
            subtraj_final = transitions[subtraj_i]
            subtraj = trajectory[slice(subtraj_first, subtraj_final)]
            if self.ensembles[subtraj_i](subtraj) == False:
                #print "Returns false b/c ensemble",subtraj_i," fails"
                return False
            subtraj_i += 1
            subtraj_first = subtraj_final
        return True

    def _find_subtraj_final(self, traj, subtraj_first, ens_num):
        """
        Find the longest subtrajectory of trajectory which starts at
        subtraj_first and satifies self.ensembles[ens_num].can_append

        Returns
        -------
        int
            Frame of traj which is the final frame for a subtraj starting at
            subtraj_first and satisfying self.ensembles[ens_num]
        """
        subtraj_final = subtraj_first
        traj_final = len(traj)
        ens = self.ensembles[ens_num]
        subtraj = traj[slice(subtraj_first, subtraj_final+1)]
        # if we're in the ensemble or could eventually be in the ensemble,
        # we keep building the subtrajectory
        while ( (ens.can_append(subtraj) or ens(subtraj)) and 
                    subtraj_final < traj_final):
            subtraj_final += 1
            # TODO: replace with append; probably faster
            subtraj = traj[slice(subtraj_first, subtraj_final+1)]
        #if not ens(subtraj):
            #raise RuntimeError("I guess this needs to be forced here!")
        return subtraj_final
    
    def _find_subtraj_first(self, traj, subtraj_final, ens_num):
        subtraj_first = subtraj_final-1
        traj_first = 0
        ens = self.ensembles[ens_num]
        subtraj = traj[slice(subtraj_first, subtraj_final)]
        while ( (ens.can_prepend(subtraj) or ens(subtraj)) and
               subtraj_first >= traj_first):
            subtraj_first -= 1
            subtraj = traj[slice(subtraj_first, subtraj_final)]
        return subtraj_first+1


    def can_append(self, trajectory):
        # treat this like we're implementing a regular expression parser ...
        # .*ensemble.+ ; but we have to do this for all possible matches
        # There are three tests we consider:
        # 1. subtraj_final - subtraj_first > 0: Do we obtain a subtrajectory?
        # 2. subtraj_final == traj_final: Have we assigned all the frames?
        # 3. ens_num == final_ens: are we looking at the last ensemble
        # Vaious combinations of these result in three possible outcomes:
        # (a) return True (we can append)
        # (b) return False (we can't append)
        # (c) loop around to text another subtrajectory (we can't tell)
        # Returning false can only happen if all ensembles have been tested
        traj_final = len(trajectory)
        final_ens = len(self.ensembles)-1
        #print traj_final, final_ens
        subtraj_first = 0
        ens_num = 0
        ens_first = 0

        # logging startup
        logger.debug("Beginning can_append")
        for ens in self.ensembles:
            logger.debug(
                "Ensemble " + str(self.ensembles.index(ens)) + 
                " : " + ens.__class__.__name__
            )

        while True: #  main loop, with various 
            subtraj_final = self._find_subtraj_final(trajectory, 
                                                     subtraj_first, ens_num)
            logger.debug(
                str(ens_num) + " : " +
                "("+str(subtraj_first)+","+str(subtraj_final)+")"
            )
            if subtraj_final - subtraj_first > 0:
                subtraj = trajectory[slice(subtraj_first, subtraj_final)]
                if ens_num == final_ens:
                    if subtraj_final == traj_final:
                        # we're in the last ensemble and the whole
                        # trajectory is assigned: can we append?
                        logger.debug("Returning can_append for " + str(self.ensembles[ens_num].__class__.__name__))
                        return self.ensembles[ens_num].can_append(subtraj)
                    else:
                        logger.debug(
                            "Returning false due to incomplete assigns: " + 
                            str(subtraj_final) + "!=" + str(traj_final)
                        )
                        return False # in final ensemble, not all assigned
                else:
                    # subtraj existed, but not yet final ensemble
                    # so we start with the next ensemble
                    if subtraj_final != traj_final and not self.ensembles[ens_num](subtraj):
                        logger.debug(
                            "Couldn't assign frames " + str(subtraj_first) +
                            " through " + str(subtraj_final) + 
                            " to ensemble " + str(ens_num) + ": No match"
                        )

                    logger.debug(
                        "Assigning frames " + str(subtraj_first) +
                        " through " + str(subtraj_final) + 
                        " to ensemble " + str(ens_num)
                    )
                    ens_num += 1
                    subtraj_first = subtraj_final

                    logger.debug("Moving to the next ensemble " + str(ens_num))
            else:
                if subtraj_final == traj_final:
                    # all frames assigned, but not all ensembles finished;
                    # next frame might satisfy next ensemble
                    logger.debug("All frames assigned, more ensembles to go: returning True")
                    return True
                elif self.ensembles[ens_num](paths.Trajectory([])):
                    logger.debug("Moving on because of allowed zero-length ensemble")
                    ens_num += 1
                    subtraj_first = subtraj_final
                else:
                    # not all frames assigned, couldn't find a sequence
                    # start over with sequences that begin with the next
                    # ensemble
                    if ens_first == final_ens:
                        logger.debug("Started with the last ensemble, got nothin'")
                        return False
                    else:
                        logger.debug(
                            "Reassigning all frames, starting with ensemble " +
                            str(ens_first)
                        )
                        ens_first += 1
                        ens_num = ens_first
                        subtraj_first = 0


    def can_prepend(self, trajectory):
        # based on .can_append(); see notes there for algorithm details
        traj_first = 0
        first_ens = 0
        subtraj_final = len(trajectory)
        ens_final = len(self.ensembles)-1
        ens_num = ens_final

        # logging startup
        logger.debug("Beginning can_prepend")
        for i in range(len(self.ensembles)):
            logger.debug(
                "Ensemble " + str(i) + 
                " : " + self.ensembles[i].__class__.__name__
            )

        while True:
            subtraj_first = self._find_subtraj_first(trajectory,
                                                     subtraj_final, ens_num)
            logger.debug(
                str(ens_num) + " : " +
                "("+str(subtraj_first)+","+str(subtraj_final)+")"
            )
            if subtraj_final - subtraj_first > 0:
                subtraj = trajectory[slice(subtraj_first, subtraj_final)]
                if ens_num == first_ens:
                    if subtraj_first == traj_first:
                        logger.debug("Returning can_prepend")
                        return self.ensembles[ens_num].can_prepend(subtraj)
                    else:
                        logger.debug(
                            "Returning false due to incomplete assigns: " + 
                            str(subtraj_first) + "!=" + str(traj_first)
                        )
                        return False
                else:
                    if subtraj_first != traj_first and not self.ensembles[ens_num](subtraj):
                        logger.debug(
                            "Couldn't assign frames " + str(subtraj_first) +
                            " through " + str(subtraj_final) + 
                            " to ensemble " + str(ens_num) + ": No match"
                        )
                    logger.debug(
                        "Assigning frames " + str(subtraj_first) +
                        " through " + str(subtraj_final) + 
                        " to ensemble " + str(ens_num)
                    )
                    ens_num -= 1
                    subtraj_final = subtraj_first
                    logger.debug("Moving to the next ensemble " + str(ens_num))
            else:
                if subtraj_first == traj_first:
                    logger.debug("All frames assigned, more ensembles to go: returning True")
                    return True
                elif self.ensembles[ens_num](paths.Trajectory([])):
                    logger.debug("Moving on because of allowed zero-length ensemble")
                    ens_num -= 1
                    subtraj_final = subtraj_first
                else:
                    if ens_final == first_ens:
                        logger.debug("Started with the last ensemble, got nothin'")
                        return False
                    else:
                        logger.debug(
                            "Reassigning all frames, starting with ensemble " +
                            str(ens_final)
                        )
                        ens_final -= 1
                        ens_num = ens_final
                        subtraj_final = len(trajectory)

    def __str__(self):
        head = "[\n"
        tail = "\n]"
        sequence_str = ",\n".join([str(ens) for ens in self.ensembles])
        return head+sequence_str+tail


@restores_as_full_object
class LengthEnsemble(Ensemble):
    '''
    Represents an ensemble the contains trajectories of a specific length
    '''
    def __init__(self, length):
        '''
        A path ensemble that describes path of a specific length
        
        Parameters
        ----------
        length : int or slice
            The specific length (int) or the range of allowed trajectory lengths (slice)
        '''

        super(LengthEnsemble, self).__init__()
        self.length = length
        pass
    
    def __call__(self, trajectory, lazy=None):
        length = trajectory.frames
        if type(self.length) is int:
            return length == self.length
        else:
            return length >= self.length.start and (self.length.stop is None or length < self.length.stop)
        
    def can_append(self, trajectory):
        length = trajectory.frames
        if type(self.length) is int:
            return length < self.length
        else:
            return self.length.stop is None or length < self.length.stop - 1

    def can_prepend(self, trajectory):
        return self.can_append(trajectory)

    def __str__(self):
        if type(self.length) is int:
            return 'len(x) = {0}'.format(self.length)
        else:
            start = self.length.start
            if start is None:
                start = 0
            stop = self.length.stop
            if stop is None:
                stop = 'infty'
            else:
                stop = str(self.length.stop - 1)
            return 'len(x) in [{0}, {1}]'.format(start, stop)

@restores_as_full_object
class VolumeEnsemble(Ensemble):
    '''
    Describes an path ensemble using a volume object
    '''    
    def __init__(self, volume, lazy = True):
        super(VolumeEnsemble, self).__init__()
        self.volume = volume
        self.lazy = lazy

    @property
    def _volume(self):
        '''
        The volume that is used in the specification.
        '''
        return self.volume

@restores_as_full_object
class InXEnsemble(VolumeEnsemble):
    '''
    Represents an ensemble where all the selected frames of the trajectory
    are in a specified volume
    '''

    def can_append(self, trajectory):
        if len(trajectory) == 0:
            return True
        else:
            return self(trajectory[slice(trajectory.frames-1, None)])

    def can_prepend(self, trajectory):
        if len(trajectory) == 0:
            return True
        else:
            return self(trajectory[slice(0,1)])
        
    
    def __call__(self, trajectory, lazy=None):
        if len(trajectory) == 0:
            return False
        for frame in trajectory:
            if not self._volume(frame):
                return False
        return True

    def __invert__(self):
        return LeaveXEnsemble(self.volume, self.frames, self.lazy)

    def __str__(self):
        return 'x[t] in {0} for all t'.format(self._volume)


@restores_as_full_object
class OutXEnsemble(InXEnsemble):
    '''
    Represents an ensemble where all the selected frames from the trajectory
    are outside a specified volume
    '''    
    @property
    def _volume(self):
        return ~ self.volume
    
    def __str__(self):
        return 'x[t] in {0} for all t'.format(self._volume)

    def __invert__(self):
        return HitXEnsemble(self.volume, self.frames, self.lazy)

@restores_as_full_object
class HitXEnsemble(VolumeEnsemble):
    '''
    Represents an ensemble where at least one of the selected frames from
    the trajectory visit a specified volume
    '''

    def __str__(self):
        return 'exists t such that x[t] in {0}'.format(self._volume)

    def __call__(self, trajectory, lazy=None):
        '''
        Returns True if the trajectory is part of the PathEnsemble
        
        Parameters
        ----------
        trajectory : Trajectory
            The trajectory to be checked
        '''
        for frame in trajectory:
            if self._volume(frame):
                return True
        return False

    def __invert__(self):
        return OutXEnsemble(self.volume, self.frames, self.lazy)

@restores_as_full_object
class LeaveXEnsemble(HitXEnsemble):
    '''
    Represents an ensemble where at least one frame of the trajectory is
    outside the specified volume
    '''
    def __str__(self):
        return 'exists t such that x[t] in {0}'.format(self._volume)
      
    @property
    def _volume(self):
        # effectively use HitXEnsemble but with inverted volume
        return ~ self.volume

    def __invert__(self):
        return InXEnsemble(self.volume, self.frames, self.lazy)

    def __call__(self, trajectory, lazy=None):
        for frame in trajectory:
            if self._volume(frame):
                return True
        return False

@restores_as_full_object
class ExitsXEnsemble(VolumeEnsemble):
    """
    Represents an ensemble where two successive frames from the selected
    frames of the trajectory crossing from inside to outside the given volume.
    """
    def __init__(self, volume, lazy=False):
        # changing the defaults for frames and lazy; prevent single frame
        super(ExitsXEnsemble, self).__init__(volume, lazy)

    def __str__(self):
        domain = 'exists x[t], x[t+1] '
        result = 'such that x[t] in {0} and x[t+1] not in {0}'.format(
                            self._volume)
        return domain+result

    def __call__(self, trajectory, lazy=None):
        subtraj = trajectory
        for i in range(len(subtraj)-1):
            frame_i = subtraj[i]
            frame_iplus = subtraj[i+1]
            if self._volume(frame_i) and not self._volume(frame_iplus):
                return True
        return False

@restores_as_full_object
class EntersXEnsemble(ExitsXEnsemble):
    """
    Represents an ensemble where two successive frames from the selected
    frames of the trajectory crossing from outside to inside the given volume.
    """
    def __str__(self):
        domain = 'exists x[t], x[t+1] '
        result = 'such that x[t] not in {0} and x[t+1] in {0}'.format(
                            self._volume)
        return domain+result

    def __call__(self, trajectory, lazy=None):
        subtraj = trajectory
        for i in range(len(subtraj)-1):
            frame_i = subtraj[i]
            frame_iplus = subtraj[i+1]
            if not self._volume(frame_i) and self._volume(frame_iplus):
                return True
        return False

@restores_as_full_object
class AlteredEnsemble(Ensemble):
    '''
    Represents an ensemble where an altered version of a trajectory (extended, reversed, cropped) is part of a given ensemble
    '''
    def __init__(self, ensemble):
        '''
        Represents an ensemble which is the given ensemble but for trajectories where some trajectory is prepended
        '''
        
        super(AlteredEnsemble, self).__init__()
        self.ensemble = ensemble
                
    def _alter(self, trajectory):
        return trajectory
        
    def __call__(self, trajectory, lazy=None):
        return self.ensemble(self._alter(trajectory), lazy)

    def can_append(self, trajectory):
        return self.ensemble.can_append(self._alter(trajectory))

    def can_prepend(self, trajectory):
        return self.ensemble.can_prepend(self._alter(trajectory))

@restores_as_full_object
class SlicedTrajectoryEnsemble(AlteredEnsemble):
    '''
    An ensemble which alters the trajectory by looking at a given Python
    slice of the list of frames.
    '''
    def __init__(self, ensemble, aslice):
        self.ensemble = ensemble
        if type(aslice) == int:
            if aslice == -1:
                self.slice = slice(aslice,None)
            else:
                self.slice = slice(aslice, aslice+1)
        else:
            self.slice = aslice

    def _alter(self, trajectory):
        return trajectory[self.slice]

    def __str__(self):
        # TODO: someday may add different string support for slices with
        # only one frame
        start = "" if self.slice.start is None else str(self.slice.start)
        stop = "" if self.slice.stop is None else str(self.slice.stop)
        step = "" if self.slice.step is None else " every "+str(self.slice.step)
        return ("(" + self.ensemble.__str__() +
                " in {" + start + ":" + stop + "}" + step + ")")


@restores_as_full_object
class BackwardPrependedTrajectoryEnsemble(AlteredEnsemble):
    '''
    Represents an ensemble which is the given ensemble but for trajectories where some trajectory is prepended
    '''
    def __init__(self, ensemble, trajectory):        
        super(BackwardPrependedTrajectoryEnsemble, self).__init__(ensemble)
        self.add_traj = trajectory        

    def _alter(self, trajectory):
#        print [ s.idx for s in trajectory.reversed + self.add_traj]
        return trajectory.reversed + self.add_traj

@restores_as_full_object
class ForwardAppendedTrajectoryEnsemble(AlteredEnsemble):
    '''
    Represents an ensemble which is the given ensemble but for trajectories where some trajectory is appended
    '''
    def __init__(self, ensemble, trajectory):
        super(ForwardAppendedTrajectoryEnsemble, self).__init__(ensemble)
        self.add_traj = trajectory

    def _alter(self, trajectory):
        return self.add_traj + trajectory

@restores_as_full_object
class ReversedTrajectoryEnsemble(AlteredEnsemble):
    '''
    Represents an ensemble 
    '''
    def _alter(self, trajectory):
        return trajectory.reverse()

@restores_as_full_object
class OptionalEnsemble(AlteredEnsemble):
    '''
    Makes it optional to satisfy a given ensemble (primarily useful in
    SequentialEnsembles)
    '''
    def __init__(self, ensemble):
        self.orig_ens = ensemble
        self.ensemble = ensemble | LengthEnsemble(0)

    def __str__(self):
        return "{"+self.orig_ens.__str__()+"} (OPTIONAL)"

@restores_as_full_object
class SingleFrameEnsemble(AlteredEnsemble):
    '''
    Convenience ensemble to `and` a LengthEnsemble(1) with a given ensemble.
    Frequently used for SequentialEnsembles.

    Attributes
    ----------
    ensemble : Ensemble
        the ensemble which should be represented in the single frame

    Notes
    -----
    We allow the user to choose to be stupid: if, for example, the user
    tries to make a SingleFrameEnsemble from an ensemble which requires
    more than one frame to be satisfied (e.g., a SequentialEnsemble with
    more than one subensemble), it can be created, but no path will ever
    satisfy it. Since we can't stop all possible mistakes, we don't bother
    here.
    '''
    def __init__(self, ensemble):
        self.orig_ens = ensemble
        self.ensemble = ensemble & LengthEnsemble(1)

    def __str__(self):
        return "{"+self.orig_ens.__str__()+"} (SINGLE FRAME)"
    
<<<<<<< HEAD
class MinusInterfaceEnsemble(SequentialEnsemble):
    '''
    This creates an ensemble for the minus interface. 

    Parameters
    ----------
    state_vol : Volume
        The Volume which defines the state for this minus interface
    innermost_vol : Volume
        The Volume defining the innermost interface with which this minus
        interface does its replica exchange.
    n_l : integer (greater than one)
        The number of segments crossing innermost_vol for this interface.
    
    The specific implementation allows us to use the multiple-segment minus
    ensemble described by Swenson and Bolhuis. The minus interface was
    originally developed by van Erp. For more details, see the section
    "Anatomy of a PathMover: the Minus Move" in the OpenPathSampling
    Documentation.

    References
    ----------
    D.W.H. Swenson and P.G. Bolhuis. J. Chem. Phys. 141, 044101 (2014). 
    doi:10.1063/1.4890037
    '''
    def __init__(self, state_vol, innermost_vol, n_l=2, greedy=False):
        if (n_l < 2):
            raise ValueError("The number of segments n_l must be at least 2")
        inA = InXEnsemble(state_vol)
        outA = OutXEnsemble(state_vol)
        outX = OutXEnsemble(innermost_vol)
        inX = InXEnsemble(innermost_vol)
        leaveX = LeaveXEnsemble(innermost_vol)
        interstitial = outA & inX
        #interstitial = InXEnsemble(innermost_vol - state_vol)
        start = [
            SingleFrameEnsemble(inA),
            OptionalEnsemble(interstitial),
        ]
        loop = [
            outA & leaveX,
            inX # & hitA # redundant due to stop req for previous outA
        ]
        end = [
            outA & leaveX,
            OptionalEnsemble(interstitial),
            SingleFrameEnsemble(inA)
        ]
        ensembles = start + loop*(n_l-1) + end

        super(MinusInterfaceEnsemble, self).__init__(ensembles, greedy=greedy)
=======
@restores_as_full_object
class MinusInterfaceEnsemble(SequentialEnsemble):
    def __init__(self, state_vol, innermost_vol, n_l, greedy=False):
        inA = InXEnsemble(state_vol)
        outA = OutXEnsemble(state_vol)
        outX = OutXEnsemble(innermost_vol)
        # TODO

>>>>>>> a3451bd4

class EnsembleFactory():
    '''
    Convenience class to construct Ensembles
    '''
    @staticmethod
    def StartXEnsemble(volume):
        '''
        Construct an ensemble that starts (x[0]) in the specified volume
        
        Parameters
        ----------
        volume : volume
            The volume to start in 
        
        Returns
        -------
        ensemble : Ensemble
            The constructed Ensemble
        '''
        return InXEnsemble(volume, 0)

    @staticmethod
    def EndXEnsemble(volume):
        '''
        Construct an ensemble that ends (x[-1]) in the specified volume
        
        Parameters
        ----------
        volume : volume
            The volume to end in 
        
        Returns
        -------
        ensemble : Ensemble
            The constructed Ensemble
        '''        
        return InXEnsemble(volume, -1)

    @staticmethod
    def A2BEnsemble(volume_a, volume_b, lazy = True):
        '''
        Construct an ensemble that starts in (x[0]) in volume_a, ends in volume_b and is in either volumes in between
        
        Parameters
        ----------
        volume_a : volume
            The volume to start in 
        volume_b : volume
            The volume to end in 
        
        Returns
        -------
        ensemble : Ensemble
            The constructed Ensemble
        '''        
        # TODO: this is actually only for flexible path length TPS now
        return SequentialEnsemble([
            SingleFrameEnsemble(InXEnsemble(volume_a)),
            OutXEnsemble(volume_a | volume_b),
            SingleFrameEnsemble(InXEnsemble(volume_b))
        ])



    @staticmethod
    def TISEnsemble(volume_a, volume_b, volume_x, lazy = True):
        '''
        Construct an TIS ensemble that starts in (x[0]) in volume_a, ends in volume_b and is in either volumes in between
        and will also leave volume_x at some point
        
        Parameters
        ----------
        volume_a : volume
            The volume to start in 
        volume_b : volume
            The volume to end in 
        volume_x : volume
            The volume to leave 
        
        Returns
        -------
        ensemble : Ensemble
            The constructed Ensemble
        '''
        ens = SequentialEnsemble([
            SingleFrameEnsemble(InXEnsemble(volume_a)),
            OutXEnsemble(volume_a | volume_b) & LeaveXEnsemble(volume_x),
            SingleFrameEnsemble(InXEnsemble(volume_a | volume_b))
        ])
        return ens


    @staticmethod
    def TISEnsembleSet(volume_a, volume_b, volumes_x, lazy=True):
        myset = []
        for vol in volumes_x:
            myset.append(
                EnsembleFactory.TISEnsemble(volume_a, volume_b, vol, lazy)
            )
        return myset
<|MERGE_RESOLUTION|>--- conflicted
+++ resolved
@@ -1252,7 +1252,7 @@
     def __str__(self):
         return "{"+self.orig_ens.__str__()+"} (SINGLE FRAME)"
     
-<<<<<<< HEAD
+@restores_as_full_object
 class MinusInterfaceEnsemble(SequentialEnsemble):
     '''
     This creates an ensemble for the minus interface. 
@@ -1304,16 +1304,6 @@
         ensembles = start + loop*(n_l-1) + end
 
         super(MinusInterfaceEnsemble, self).__init__(ensembles, greedy=greedy)
-=======
-@restores_as_full_object
-class MinusInterfaceEnsemble(SequentialEnsemble):
-    def __init__(self, state_vol, innermost_vol, n_l, greedy=False):
-        inA = InXEnsemble(state_vol)
-        outA = OutXEnsemble(state_vol)
-        outX = OutXEnsemble(innermost_vol)
-        # TODO
-
->>>>>>> a3451bd4
 
 class EnsembleFactory():
     '''
