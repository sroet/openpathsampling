import os
import numpy as np
from integrators import VVVRIntegrator

import simtk.unit as u
import simtk.openmm as openmm
from simtk.openmm.app import ForceField, PME, HBonds, PDBFile

from opentis.storage import Storage
from opentis.tools import snapshot_from_pdb, to_openmm_topology
from opentis.dynamics_engine import DynamicsEngine
from opentis.snapshot import Snapshot, Configuration, Momentum

class OpenMMEngine(DynamicsEngine):
    """We only need a few things from the simulation. This object duck-types
    an OpenMM simulation object so that it quacks the methods we need to
    use."""

    units = {
        'length' : u.nanometers,
        'velocity' : u.nanometers / u.picoseconds,
        'energy' : u.joule / u.mole
    }

    _default_options = {
        'nsteps_per_frame' : 10,
        'solute_indices' : [0],
        'n_frames_max' : 5000,
        "temperature" : 300.0 *  u.kelvin,
        'collision_rate' : 1.0 / u.picoseconds,
        'timestep' : 2.0 * u.femtoseconds,
        'platform' : 'fastest',
        'forcefield_solute' : 'amber96.xml',
        'forcefield_solvent' : 'tip3p.xml',
        'template' : Snapshot()
    }

    @staticmethod
    def auto(filename, template, options, mode='auto', units=None):
        """
        Create or Restore a OpenMMEngine

        Parameters
        ----------
        filename : str
            the filename of the storage
        template : Snapshot
            the template Snapshot to be used. It contains the necessary
            units as well as the topology
        options : dict of { str : str }
            a dictionary that contains the parameters used in the
            construction of the OpenMMEngine
        mode : str ('restore', 'create' or 'auto')
            a string setting the mode of creation or restoration. The option
            'auto' (default) will only create a new storage if the file does
            not exist yet
        units : dict of {str : simtk.unit.Unit } or None (default)
            representing a dict of string representing a dimension
            ('length', 'velocity', 'energy') pointing the the
            simtk.unit.Unit to be used. This overrides the units used in the
            template

        Returns
        -------
        OpenMMEngine
            the created or restored OpenMMEngine instance

        """
        if mode == 'auto':
            if os.path.isfile(filename):
                mode = 'restore'
            else:
                mode = 'create'

        if mode == 'create':
            return OpenMMEngine._create_with_storage(filename, template, options, units)
        elif mode == 'restore':
            return OpenMMEngine._restore_from_storage(filename)
        else:
            raise ValueError('Unknown mode: ' + mode)
            return None


    @staticmethod
    def _create_with_storage(filename, template, options, units=None):
        # for openmm we will create a suitable for configuration with
        # attached box_vectors and topolgy

        if type(template) is str:
            template = snapshot_from_pdb(template, units=units)

        # once we have a template configuration (coordinates to not really
        # matter) we can create a storage. We might move this logic out of
        # the dynamics engine and keep storage and engine generation
        # completely separate!

        storage = Storage(
            filename=filename,
            template=template,
            mode='w'
        )

<<<<<<< HEAD
        # save simulator options, should be replaced by just saving the
        # simulator object
=======
        # save simulator options, should be replaced by just saving the simulator object

        options['template'] = template

>>>>>>> af535e7c
        storage.init_str('simulation_options')
        storage.write_as_json('simulation_options', options)

        engine = OpenMMEngine(
            options=options
        )
        engine.storage = storage

        return engine

    @staticmethod
    def _restore_from_storage(filename):
        # open storage, which also gets the topology!
        storage = Storage(
            filename=filename,
            mode='a'
        )

        options = storage.restore_object('simulation_options')

        options['template'] = storage.template

        engine = OpenMMEngine(
            options=options
        )

        engine.storage = storage
        return engine


    def __init__(self, options, template=None):

        if template is None:
            template = options['template']

        self.template = template
        self.topology = template.topology
        self.options = {
            'n_atoms' : self.topology.n_atoms,
            'template' : template
        }

        super(OpenMMEngine, self).__init__(
            options=options
        )

        # set up the OpenMM simulation
        forcefield = ForceField( self.options["forcefield_solute"],
                                 self.options["forcefield_solvent"] )

        openmm_topology = to_openmm_topology(self.template)

        system = forcefield.createSystem( openmm_topology,
                                          nonbondedMethod=PME,
                                          nonbondedCutoff=1.0 * u.nanometers,
                                          constraints=HBonds )

        integrator = VVVRIntegrator( self.options["temperature"],
                                     self.options["collision_rate"],
                                     self.options["timestep"] )

        simulation = openmm.app.Simulation(openmm_topology, system,
                                           integrator)

        # claim the OpenMM simulation as our own
        self.simulation = simulation

        # set no cached snapshot, menas it will be constructed from the openmm context
        self._current_snapshot = None
        self._current_momentum = None
        self._current_configuration = None
        self._current_box_vectors = None

    def equilibrate(self, nsteps):
        # TODO: rename... this is position restrained equil, right?
        #self.simulation.context.setPositions(self.pdb.positions) #TODO move
        system = self.simulation.system
        n_solute = len(self.solute_indices)

        solute_masses = u.Quantity(np.zeros(n_solute, np.double), u.dalton)
        for i in self.solute_indices:
            solute_masses[i] = system.getParticleMass(i)
            system.setParticleMass(i,0.0)

        self.simulation.step(nsteps)

        # empty cache
        self._current_snapshot = None

        for i in self.solute_indices:
            system.setParticleMass(i, solute_masses[i].value_in_unit(u.dalton))


    # this property is specific to direct control simulations: other
    # simulations might not use this
    # TODO: Maybe remove this and put it into the creation logic
    @property
    def nsteps_per_frame(self):
        return self._nsteps_per_frame

    @nsteps_per_frame.setter
    def nsteps_per_frame(self, value):
        self._nsteps_per_frame = value

    # TODO: there are two reasonable approaches to this: 
    # 1. require that part of the engine.next_frame() function be that the
    #    user saves a snapshot object called `self._current_snapshot`
    # 2. build the current snapshot on the fly every time the snapshot is
    #    needed
    # The trade-off is that (1) will be faster if we ask for the snapshot
    # frequently, but it is also much more likely to be a source of errors
    # for users who forget to implement that last step.

    def _build_current_snapshot(self):
        # TODO: Add caching for this and mark if changed

        state = self.simulation.context.getState(getPositions=True,
                                                 getVelocities=True,
                                                 getEnergy=True)
        return Snapshot(coordinates = state.getPositions(asNumpy=True),
                        box_vectors = state.getPeriodicBoxVectors(asNumpy=True),
                        potential_energy = state.getPotentialEnergy(),
                        velocities = state.getVelocities(asNumpy=True),
                        kinetic_energy = state.getKineticEnergy(),
                        topology = self.topology
                       )

    @property
    def current_snapshot(self):
        if self._current_snapshot is None:
            self._current_snapshot = self._build_current_snapshot()

        return self._current_snapshot

    def _changed(self):
        self._current_snapshot = None

    @current_snapshot.setter
    def current_snapshot(self, snapshot):
        if snapshot is not self._current_snapshot:
            if snapshot.configuration is not None:
                if self._current_snapshot is None or snapshot.configuration is not self._current_snapshot.configuration:
                    # new snapshot has a different configuration so update
                    self.simulation.context.setPositions(snapshot.coordinates)

                    # TODO: Check if this is the right way to make sure the box is right!
#                    if self._current_snapshot is None or snapshot.box_vectors != self._current_snapshot.box_vectors:
#                        self.simulation.context.getPeriodicBoxVectors(snapshot.box_vectors)

            if snapshot.momentum is not None:
                if self._current_snapshot is None or snapshot.momentum is not self._current_snapshot.momentum or snapshot.reversed != self._current_snapshot.reversed:
                    # new snapshot has a different momenta (different coordinates and reverse setting)
                    # so update. Note snapshot.velocities is different from snapshot.momenta.velocities!!!
                    # The first includes the reversal setting in the snapshot the second does not.
                    self.simulation.context.setVelocities(snapshot.velocities)

            # After the updates cache the new snapshot
            self._current_snapshot = snapshot

    def generate_next_frame(self):
        self.simulation.step(self.nsteps_per_frame)
        self._current_snapshot = None
        return self.current_snapshot

    # (possibly temporary) shortcuts for momentum and configuration
    @property
    def momentum(self):
        return self.current_snapshot.momentum

    # remove setters here, because it might lead to wrong velocities
    # because of incorrect treatment of reversed, it will also violate the
    # immutable character of the cached snapshot!
#    @momentum.setter
#    def momentum(self, momentum):
#        if momentum is not self._current_momentum:
#            self._current_momentum = momentum
#            self.simulation.context.setVelocities(momentum.velocities)

    @property
    def configuration(self):
        return self.current_snapshot.configuration

#    @configuration.setter
#    def configuration(self, config):
#        if config is not self._current_configuration:
#            self._current_configuration = config
#            self.simulation.context.setPositions(config.coordinates)
#
#            # TODO: Check if this is the right way to make sure the box is right!
#            if False and config.box_vectors != self._current_box_vectors:
#                self.simulation.context.getPeriodicBoxVectors(config.box_vectors)
#                self._current_box_vectors = config.box_vectors
<|MERGE_RESOLUTION|>--- conflicted
+++ resolved
@@ -100,15 +100,10 @@
             mode='w'
         )
 
-<<<<<<< HEAD
-        # save simulator options, should be replaced by just saving the
-        # simulator object
-=======
         # save simulator options, should be replaced by just saving the simulator object
 
         options['template'] = template
 
->>>>>>> af535e7c
         storage.init_str('simulation_options')
         storage.write_as_json('simulation_options', options)
 
