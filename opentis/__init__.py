--- conflicted
+++ resolved
@@ -13,13 +13,7 @@
 from trajectory import Trajectory
 from sample import Sample, SampleSet
 
-<<<<<<< HEAD
-from orderparameter import OP_Function, OP_MD_Function, OP_Multi_RMSD, \
-=======
-from globalstate import GlobalState, GlobalStateMover
-
 from orderparameter import OP_Function, OP_MD_Function, OP_Featurizer, \
->>>>>>> 45717ee0
     OP_RMSD_To_Lambda, OP_Volume, OrderParameter
 
 from pathmover import (
